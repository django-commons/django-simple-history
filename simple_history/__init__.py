from __future__ import unicode_literals

<<<<<<< HEAD
__version__ = "2.5.0"
=======
__version__ = '2.5.1'
>>>>>>> 31836115


def register(
    model,
    app=None,
    manager_name="history",
    records_class=None,
    table_name=None,
    **records_config
):
    """
    Create historical model for `model` and attach history manager to `model`.

    Keyword arguments:
    app -- App to install historical model into (defaults to model.__module__)
    manager_name -- class attribute name to use for historical manager
    records_class -- class to use for history relation (defaults to
        HistoricalRecords)
    table_name -- Custom name for history table (defaults to
        'APPNAME_historicalMODELNAME')

    This method should be used as an alternative to attaching an
    `HistoricalManager` instance directly to `model`.
    """
    from . import models

    if records_class is None:
        records_class = models.HistoricalRecords

    records = records_class(**records_config)
    records.manager_name = manager_name
    records.table_name = table_name
    records.module = app and ("%s.models" % app) or model.__module__
    records.cls = model
    records.add_extra_methods(model)
    records.finalize(model)<|MERGE_RESOLUTION|>--- conflicted
+++ resolved
@@ -1,10 +1,6 @@
 from __future__ import unicode_literals
 
-<<<<<<< HEAD
-__version__ = "2.5.0"
-=======
-__version__ = '2.5.1'
->>>>>>> 31836115
+__version__ = "2.5.1"
 
 
 def register(
