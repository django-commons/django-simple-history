from __future__ import unicode_literals

import copy
import importlib
import threading
import uuid
import warnings
<<<<<<< HEAD
=======

>>>>>>> 804b84db
from django.apps import apps
from django.conf import settings
from django.contrib import admin
from django.db import models
from django.db.models import Q
from django.db.models.fields.proxy import OrderWrt
from django.urls import reverse
from django.utils import six
from django.utils.encoding import python_2_unicode_compatible, smart_text
from django.utils.text import format_lazy
from django.utils.timezone import now
from django.utils.translation import ugettext_lazy as _

from . import exceptions
from .manager import HistoryDescriptor
from .signals import (
    post_create_historical_record,
    pre_create_historical_record
)

registered_models = {}


def default_get_user(request, **kwargs):
    try:
        return request.user
    except AttributeError:
        return None


class HistoricalRecords(object):
    thread = threading.local()

    def __init__(self, verbose_name=None, bases=(models.Model,),
                 user_related_name='+', table_name=None, inherit=False,
                 excluded_fields=None, history_id_field=None,
                 history_change_reason_field=None,
                 user_model=None, get_user=default_get_user,
                 cascade_delete_history=False, custom_model_name=None):
        self.user_set_verbose_name = verbose_name
        self.user_related_name = user_related_name
        self.table_name = table_name
        self.inherit = inherit
        self.history_id_field = history_id_field
        self.history_change_reason_field = history_change_reason_field
        self.user_model = user_model
        self.get_user = get_user
        self.cascade_delete_history = cascade_delete_history
        self.custom_model_name = custom_model_name
        if excluded_fields is None:
            excluded_fields = []
        self.excluded_fields = excluded_fields
        try:
            if isinstance(bases, six.string_types):
                raise TypeError
            self.bases = (HistoricalChanges,) + tuple(bases)
        except TypeError:
            raise TypeError("The `bases` option must be a list or a tuple.")

    def contribute_to_class(self, cls, name):
        self.manager_name = name
        self.module = cls.__module__
        self.cls = cls
        models.signals.class_prepared.connect(self.finalize, weak=False)
        self.add_extra_methods(cls)

<<<<<<< HEAD
        if cls._meta.abstract and not self.inherit:
            msg = "Historical records added to abstract model without " \
                  "inherit=true"
            warnings.warn(msg, UserWarning)
=======
        if cls._meta.abstract and not self.inherit :
            warnings.warn("Historical records added to abstract model without inherit=true", UserWarning)
>>>>>>> 804b84db

    def add_extra_methods(self, cls):
        def save_without_historical_record(self, *args, **kwargs):
            """
            Save model without saving a historical record

            Make sure you know what you're doing before you use this method.
            """
            self.skip_history_when_saving = True
            try:
                ret = self.save(*args, **kwargs)
            finally:
                del self.skip_history_when_saving
            return ret

        setattr(cls, 'save_without_historical_record',
                save_without_historical_record)

    def finalize(self, sender, **kwargs):
        inherited = False
        if self.cls is not sender:  # set in concrete
            inherited = (self.inherit and issubclass(sender, self.cls))
            if not inherited:
                return  # set in abstract

        if hasattr(sender._meta, 'simple_history_manager_attribute'):
            raise exceptions.MultipleRegistrationsError(
                '{}.{} registered multiple times for history tracking.'.format(
                    sender._meta.app_label,
                    sender._meta.object_name,
                )
            )
        history_model = self.create_history_model(sender, inherited)
        if inherited:
            # Make sure history model is in same module as concrete model
            module = importlib.import_module(history_model.__module__)
        else:
            module = importlib.import_module(self.module)
        setattr(module, history_model.__name__, history_model)

        # The HistoricalRecords object will be discarded,
        # so the signal handlers can't use weak references.
        models.signals.post_save.connect(self.post_save, sender=sender,
                                         weak=False)
        models.signals.post_delete.connect(self.post_delete, sender=sender,
                                           weak=False)

        descriptor = HistoryDescriptor(history_model)
        setattr(sender, self.manager_name, descriptor)
        sender._meta.simple_history_manager_attribute = self.manager_name

    def create_history_model(self, model, inherited):
        """
        Creates a historical model to associate with the model provided.
        """
        attrs = {
            '__module__': self.module,
            '_history_excluded_fields': self.excluded_fields
        }

        app_module = '%s.models' % model._meta.app_label

        if inherited:
            # inherited use models module
            attrs['__module__'] = model.__module__
        elif model.__module__ != self.module:
            # registered under different app
            attrs['__module__'] = self.module
        elif app_module != self.module:
            # Abuse an internal API because the app registry is loading.
            app = apps.app_configs[model._meta.app_label]
            models_module = app.name
            attrs['__module__'] = models_module

        fields = self.copy_fields(model)
        attrs.update(fields)
        attrs.update(self.get_extra_fields(model, fields))
        # type in python2 wants str as a first argument
        attrs.update(Meta=type(str('Meta'), (), self.get_meta_options(model)))
        if self.table_name is not None:
            attrs['Meta'].db_table = self.table_name
        name = self.custom_model_name if self.custom_model_name is not None \
            else 'Historical%s' % model._meta.object_name
        registered_models[model._meta.db_table] = model
        return python_2_unicode_compatible(
            type(str(name), self.bases, attrs))

    def fields_included(self, model):
        fields = []
        for field in model._meta.fields:
            if field.name not in self.excluded_fields:
                fields.append(field)
        return fields

    def copy_fields(self, model):
        """
        Creates copies of the model's original fields, returning
        a dictionary mapping field name to copied field object.
        """
        fields = {}
        for field in self.fields_included(model):
            field = copy.copy(field)
            field.remote_field = copy.copy(field.remote_field)
            if isinstance(field, OrderWrt):
                # OrderWrt is a proxy field, switch to a plain IntegerField
                field.__class__ = models.IntegerField
            if isinstance(field, models.ForeignKey):
                old_field = field
                field_arguments = {'db_constraint': False}
                if getattr(old_field, 'one_to_one', False) \
                   or isinstance(old_field, models.OneToOneField):
                    FieldType = models.ForeignKey
                else:
                    FieldType = type(old_field)
                if getattr(old_field, 'to_fields', []):
                    field_arguments['to_field'] = old_field.to_fields[0]
                if getattr(old_field, 'db_column', None):
                    field_arguments['db_column'] = old_field.db_column

                # If old_field.remote_field.model is 'self' then we have a
                # case where object has a foreign key to itself. In this case
                # we need to set the `model` value of the field to a model. We
                # can use the old_field.model value.
                if isinstance(old_field.remote_field.model, str) and \
                   old_field.remote_field.model == 'self':
                    object_to = old_field.model
                else:
                    object_to = old_field.remote_field.model

                field = FieldType(
                    object_to,
                    related_name='+',
                    null=True,
                    blank=True,
                    primary_key=False,
                    db_index=True,
                    serialize=True,
                    unique=False,
                    on_delete=models.DO_NOTHING,
                    **field_arguments
                )
                field.name = old_field.name
            else:
                transform_field(field)
            fields[field.name] = field
        return fields

    def get_extra_fields(self, model, fields):
        """Return dict of extra fields added to the historical record model"""

        user_model = self.user_model or getattr(
            settings, 'AUTH_USER_MODEL', 'auth.User'
        )

        def revert_url(self):
            """URL for this change in the default admin site."""
            opts = model._meta
            app_label, model_name = opts.app_label, opts.model_name
            return reverse(
                '%s:%s_%s_simple_history' % (
                    admin.site.name,
                    app_label,
                    model_name
                ),
                args=[getattr(self, opts.pk.attname), self.history_id]
            )

        def get_instance(self):
            attrs = {
                field.attname: getattr(self, field.attname)
                for field in fields.values()
            }
            if self._history_excluded_fields:
                excluded_attnames = [
                    model._meta.get_field(field).attname
                    for field in self._history_excluded_fields
                ]
                values = model.objects.filter(
                    pk=getattr(self, model._meta.pk.attname)
                ).values(*excluded_attnames).get()
                attrs.update(values)
            return model(**attrs)

        def get_next_record(self):
            """
            Get the next history record for the instance. `None` if last.
            """
            return self.instance.history.filter(
                Q(history_date__gt=self.history_date)
            ).order_by('history_date').first()

        def get_prev_record(self):
            """
            Get the previous history record for the instance. `None` if first.
            """
            return self.instance.history.filter(
                Q(history_date__lt=self.history_date)
            ).order_by('history_date').last()

        if self.history_id_field:
            history_id_field = self.history_id_field
            history_id_field.primary_key = True
            history_id_field.editable = False
        elif getattr(settings, 'SIMPLE_HISTORY_HISTORY_ID_USE_UUID', False):
            history_id_field = models.UUIDField(
                primary_key=True, default=uuid.uuid4, editable=False
            )
        else:
            history_id_field = models.AutoField(primary_key=True)

        if self.history_change_reason_field:
            # User specific field from init
            history_change_reason_field = self.history_change_reason_field
        elif getattr(
            settings, 'SIMPLE_HISTORY_HISTORY_CHANGE_REASON_USE_TEXT_FIELD',
            False
        ):
            # Use text field with no max length, not enforced by DB anyways
            history_change_reason_field = models.TextField(null=True)
        else:
            # Current default, with max length
            history_change_reason_field = models.CharField(
                max_length=100, null=True
            )

        return {
            'history_id': history_id_field,
            'history_date': models.DateTimeField(),
            'history_change_reason': history_change_reason_field,
            'history_user': models.ForeignKey(
                user_model, null=True, related_name=self.user_related_name,
                on_delete=models.SET_NULL),
            'history_type': models.CharField(max_length=1, choices=(
                ('+', _('Created')),
                ('~', _('Changed')),
                ('-', _('Deleted')),
            )),
            'history_object': HistoricalObjectDescriptor(
                model,
                self.fields_included(model)
            ),
            'instance': property(get_instance),
            'instance_type': model,
            'next_record': property(get_next_record),
            'prev_record': property(get_prev_record),
            'revert_url': revert_url,
            '__str__': lambda self: '%s as of %s' % (self.history_object,
                                                     self.history_date)
        }

    def get_meta_options(self, model):
        """
        Returns a dictionary of fields that will be added to
        the Meta inner class of the historical record model.
        """
        meta_fields = {
            'ordering': ('-history_date', '-history_id'),
            'get_latest_by': 'history_date',
        }
        if self.user_set_verbose_name:
            name = self.user_set_verbose_name
        else:
            name = format_lazy('historical {}',
                               smart_text(model._meta.verbose_name))
        meta_fields['verbose_name'] = name
        return meta_fields

    def post_save(self, instance, created, **kwargs):
        if not created and hasattr(instance, 'skip_history_when_saving'):
            return
        if not kwargs.get('raw', False):
            self.create_historical_record(instance, created and '+' or '~')

    def post_delete(self, instance, **kwargs):
        if self.cascade_delete_history:
            manager = getattr(instance, self.manager_name)
            manager.all().delete()
        else:
            self.create_historical_record(instance, '-')

    def create_historical_record(self, instance, history_type):
        history_date = getattr(instance, '_history_date', now())
        history_user = self.get_history_user(instance)
        history_change_reason = getattr(instance, 'changeReason', None)
        manager = getattr(instance, self.manager_name)

        pre_create_historical_record.send(
            sender=manager.model, instance=instance,
            history_date=history_date, history_user=history_user,
            history_change_reason=history_change_reason,
        )

        attrs = {}
        for field in self.fields_included(instance):
            attrs[field.attname] = getattr(instance, field.attname)
        history_instance = manager.create(
            history_date=history_date, history_type=history_type,
            history_user=history_user,
            history_change_reason=history_change_reason, **attrs
        )

        post_create_historical_record.send(
            sender=manager.model, instance=instance,
            history_instance=history_instance,
            history_date=history_date, history_user=history_user,
            history_change_reason=history_change_reason,
        )

    def get_history_user(self, instance):
        """Get the modifying user from instance or middleware."""
        try:
            return instance._history_user
        except AttributeError:
            request = None
            try:
                if self.thread.request.user.is_authenticated:
                    request = self.thread.request
            except AttributeError:
                pass

        return self.get_user(instance=instance, request=request)


def transform_field(field):
    """Customize field appropriately for use in historical model"""
    field.name = field.attname
    if isinstance(field, models.AutoField):
        field.__class__ = models.IntegerField

    elif isinstance(field, models.FileField):
        # Don't copy file, just path.
        field.__class__ = models.TextField

    # Historical instance shouldn't change create/update timestamps
    field.auto_now = False
    field.auto_now_add = False

    if field.primary_key or field.unique:
        # Unique fields can no longer be guaranteed unique,
        # but they should still be indexed for faster lookups.
        field.primary_key = False
        field._unique = False
        field.db_index = True
        field.serialize = True


class HistoricalObjectDescriptor(object):
    def __init__(self, model, fields_included):
        self.model = model
        self.fields_included = fields_included

    def __get__(self, instance, owner):
        values = (getattr(instance, f.attname)
                  for f in self.fields_included)
        return self.model(*values)


class HistoricalChanges(object):
    def diff_against(self, old_history):
        if not isinstance(old_history, type(self)):
            raise TypeError(("unsupported type(s) for diffing: "
                             "'{}' and '{}'").format(
                            type(self),
                            type(old_history)))

        changes = []
        changed_fields = []
        instance_fields = [field.name for field in self.instance._meta.fields]
        old_instance_fields = [
            field.name for field in old_history.instance._meta.fields
        ]
        for field in self._meta.fields:
            if field.name in instance_fields and \
               field.name in old_instance_fields:
                old_value = getattr(old_history, field.name, '')
                new_value = getattr(self, field.name)
                if old_value != new_value:
                    change = ModelChange(field.name, old_value, new_value)
                    changes.append(change)
                    changed_fields.append(field.name)

        return ModelDelta(changes,
                          changed_fields,
                          old_history,
                          self)


class ModelChange(object):
    def __init__(self, field_name, old_value, new_value):
        self.field = field_name
        self.old = old_value
        self.new = new_value


class ModelDelta(object):
    def __init__(self, changes, changed_fields, old_record, new_record):
        self.changes = changes
        self.changed_fields = changed_fields
        self.old_record = old_record
        self.new_record = new_record<|MERGE_RESOLUTION|>--- conflicted
+++ resolved
@@ -5,10 +5,7 @@
 import threading
 import uuid
 import warnings
-<<<<<<< HEAD
-=======
-
->>>>>>> 804b84db
+
 from django.apps import apps
 from django.conf import settings
 from django.contrib import admin
@@ -75,15 +72,10 @@
         models.signals.class_prepared.connect(self.finalize, weak=False)
         self.add_extra_methods(cls)
 
-<<<<<<< HEAD
         if cls._meta.abstract and not self.inherit:
             msg = "Historical records added to abstract model without " \
                   "inherit=true"
             warnings.warn(msg, UserWarning)
-=======
-        if cls._meta.abstract and not self.inherit :
-            warnings.warn("Historical records added to abstract model without inherit=true", UserWarning)
->>>>>>> 804b84db
 
     def add_extra_methods(self, cls):
         def save_without_historical_record(self, *args, **kwargs):
