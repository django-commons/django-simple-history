--- conflicted
+++ resolved
@@ -21,14 +21,7 @@
 
 from . import exceptions
 from .manager import HistoryDescriptor
-<<<<<<< HEAD
-from .signals import pre_create_historical_record, post_create_historical_record
-=======
-from .signals import (
-    post_create_historical_record,
-    pre_create_historical_record
-)
->>>>>>> 31836115
+from .signals import post_create_historical_record, pre_create_historical_record
 
 registered_models = {}
 
@@ -43,7 +36,6 @@
 class HistoricalRecords(object):
     thread = threading.local()
 
-<<<<<<< HEAD
     def __init__(
         self,
         verbose_name=None,
@@ -57,15 +49,8 @@
         user_model=None,
         get_user=default_get_user,
         cascade_delete_history=False,
+        custom_model_name=None,
     ):
-=======
-    def __init__(self, verbose_name=None, bases=(models.Model,),
-                 user_related_name='+', table_name=None, inherit=False,
-                 excluded_fields=None, history_id_field=None,
-                 history_change_reason_field=None,
-                 user_model=None, get_user=default_get_user,
-                 cascade_delete_history=False, custom_model_name=None):
->>>>>>> 31836115
         self.user_set_verbose_name = verbose_name
         self.user_related_name = user_related_name
         self.table_name = table_name
@@ -94,8 +79,10 @@
         self.add_extra_methods(cls)
 
         if cls._meta.abstract and not self.inherit:
-            msg = "HistoricalRecords added to abstract model ({}) without " \
-                  "inherit=True".format(self.cls.__name__)
+            msg = (
+                "HistoricalRecords added to abstract model ({}) without "
+                "inherit=True".format(self.cls.__name__)
+            )
             warnings.warn(msg, UserWarning)
 
     def add_extra_methods(self, cls):
@@ -173,14 +160,12 @@
         # type in python2 wants str as a first argument
         attrs.update(Meta=type(str("Meta"), (), self.get_meta_options(model)))
         if self.table_name is not None:
-<<<<<<< HEAD
             attrs["Meta"].db_table = self.table_name
-        name = "Historical%s" % model._meta.object_name
-=======
-            attrs['Meta'].db_table = self.table_name
-        name = self.custom_model_name if self.custom_model_name is not None \
-            else 'Historical%s' % model._meta.object_name
->>>>>>> 31836115
+        name = (
+            self.custom_model_name
+            if self.custom_model_name is not None
+            else "Historical%s" % model._meta.object_name
+        )
         registered_models[model._meta.db_table] = model
         return python_2_unicode_compatible(type(str(name), self.bases, attrs))
 
@@ -251,7 +236,7 @@
         """Return dict of extra fields added to the historical record model"""
 
         user_model = self.user_model or getattr(
-            settings, 'AUTH_USER_MODEL', 'auth.User'
+            settings, "AUTH_USER_MODEL", "auth.User"
         )
 
         def revert_url(self):
@@ -384,37 +369,23 @@
         history_change_reason = getattr(instance, "changeReason", None)
         manager = getattr(instance, self.manager_name)
 
-<<<<<<< HEAD
+        attrs = {}
+        for field in self.fields_included(instance):
+            attrs[field.attname] = getattr(instance, field.attname)
+
+        history_instance = manager.model(
+            history_date=history_date,
+            history_type=history_type,
+            history_user=history_user,
+            history_change_reason=history_change_reason,
+            **attrs
+        )
+
         pre_create_historical_record.send(
             sender=manager.model,
             instance=instance,
             history_date=history_date,
             history_user=history_user,
-            history_change_reason=history_change_reason,
-        )
-
-        attrs = {}
-        for field in self.fields_included(instance):
-            attrs[field.attname] = getattr(instance, field.attname)
-        history_instance = manager.create(
-            history_date=history_date,
-            history_type=history_type,
-=======
-        attrs = {}
-        for field in self.fields_included(instance):
-            attrs[field.attname] = getattr(instance, field.attname)
-
-        history_instance = manager.model(
-            history_date=history_date, history_type=history_type,
->>>>>>> 31836115
-            history_user=history_user,
-            history_change_reason=history_change_reason,
-            **attrs
-        )
-
-        pre_create_historical_record.send(
-            sender=manager.model, instance=instance,
-            history_date=history_date, history_user=history_user,
             history_change_reason=history_change_reason,
             history_instance=history_instance,
         )
@@ -494,16 +465,8 @@
             field.name for field in old_history.instance._meta.fields
         ]
         for field in self._meta.fields:
-<<<<<<< HEAD
-            if hasattr(self.instance, field.name) and hasattr(
-                old_history.instance, field.name
-            ):
+            if field.name in instance_fields and field.name in old_instance_fields:
                 old_value = getattr(old_history, field.name, "")
-=======
-            if field.name in instance_fields and \
-               field.name in old_instance_fields:
-                old_value = getattr(old_history, field.name, '')
->>>>>>> 31836115
                 new_value = getattr(self, field.name)
                 if old_value != new_value:
                     change = ModelChange(field.name, old_value, new_value)
