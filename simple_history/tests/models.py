from __future__ import unicode_literals

import uuid
from django.apps import apps
from django.conf import settings
from django.db import models
from django.urls import reverse

from simple_history import register
from simple_history.models import HistoricalRecords
from .custom_user.models import CustomUser as User
from .external.models.model1 import AbstractExternal
from .external.models.model1 import AbstractExternal2
from .external.models.model1 import AbstractExternal3

get_model = apps.get_model


class Poll(models.Model):
    question = models.CharField(max_length=200)
    pub_date = models.DateTimeField("date published")

    history = HistoricalRecords()

    def get_absolute_url(self):
        return reverse("poll-detail", kwargs={"pk": self.pk})


class PollWithExcludeFields(models.Model):
    question = models.CharField(max_length=200)
    pub_date = models.DateTimeField("date published")

    history = HistoricalRecords(excluded_fields=["pub_date"])


class PollWithExcludedFKField(models.Model):
    question = models.CharField(max_length=200)
    pub_date = models.DateTimeField("date published")
    place = models.ForeignKey("Place", on_delete=models.CASCADE)

    history = HistoricalRecords(excluded_fields=["place"])


class IPAddressHistoricalModel(models.Model):
    ip_address = models.GenericIPAddressField()

    class Meta:
        abstract = True


class PollWithHistoricalIPAddress(models.Model):
    question = models.CharField(max_length=200)
    pub_date = models.DateTimeField("date published")

    history = HistoricalRecords(bases=[IPAddressHistoricalModel])

    def get_absolute_url(self):
        return reverse("poll-detail", kwargs={"pk": self.pk})


class CustomAttrNameForeignKey(models.ForeignKey):
    def __init__(self, *args, **kwargs):
        self.attr_name = kwargs.pop("attr_name", None)
        super(CustomAttrNameForeignKey, self).__init__(*args, **kwargs)

    def get_attname(self):
        return self.attr_name or super(CustomAttrNameForeignKey, self).get_attname()

    def deconstruct(self):
        name, path, args, kwargs = super(CustomAttrNameForeignKey, self).deconstruct()
        if self.attr_name:
            kwargs["attr_name"] = self.attr_name
        return name, path, args, kwargs


class ModelWithCustomAttrForeignKey(models.Model):
    poll = CustomAttrNameForeignKey(Poll, models.CASCADE, attr_name="custom_poll")
    history = HistoricalRecords()


class Temperature(models.Model):
    location = models.CharField(max_length=200)
    temperature = models.IntegerField()

    history = HistoricalRecords()
    __history_date = None

    @property
    def _history_date(self):
        return self.__history_date

    @_history_date.setter
    def _history_date(self, value):
        self.__history_date = value


class WaterLevel(models.Model):
    waters = models.CharField(max_length=200)
    level = models.IntegerField()
    date = models.DateTimeField()

    history = HistoricalRecords(cascade_delete_history=True)

    @property
    def _history_date(self):
        return self.date


class Choice(models.Model):
    poll = models.ForeignKey(Poll, on_delete=models.CASCADE)
    choice = models.CharField(max_length=200)
    votes = models.IntegerField()


register(Choice)


class Voter(models.Model):
    user = models.ForeignKey(User, on_delete=models.CASCADE)
    choice = models.ForeignKey(Choice, on_delete=models.CASCADE, related_name="voters")

    def __str__(self):
        return "Voter object"


class HistoricalRecordsVerbose(HistoricalRecords):
    def get_extra_fields(self, model, fields):
        def verbose_str(self):
            return "%s changed by %s as of %s" % (
                self.history_object,
                self.history_user,
                self.history_date,
            )

        extra_fields = super(HistoricalRecordsVerbose, self).get_extra_fields(
            model, fields
        )
        extra_fields["__str__"] = verbose_str
        return extra_fields


register(Voter, records_class=HistoricalRecordsVerbose)


class Place(models.Model):
    name = models.CharField(max_length=100)


class Restaurant(Place):
    rating = models.IntegerField()

    updates = HistoricalRecords()


class Person(models.Model):
    name = models.CharField(max_length=100)

    history = HistoricalRecords()

    def save(self, *args, **kwargs):
        if hasattr(self, "skip_history_when_saving"):
            raise RuntimeError("error while saving")
        else:
            super(Person, self).save(*args, **kwargs)


class FileModel(models.Model):
    title = models.CharField(max_length=100)
    file = models.FileField(upload_to="files")
    history = HistoricalRecords()


class Document(models.Model):
    changed_by = models.ForeignKey(
        User, on_delete=models.CASCADE, null=True, blank=True
    )
    history = HistoricalRecords()

    @property
    def _history_user(self):
        return self.changed_by


class Paper(Document):
    history = HistoricalRecords()

    @Document._history_user.setter
    def _history_user(self, value):
        self.changed_by = value


class Profile(User):
    date_of_birth = models.DateField()


class AdminProfile(models.Model):
    profile = models.ForeignKey(Profile, on_delete=models.CASCADE)


class State(models.Model):
    library = models.ForeignKey("Library", on_delete=models.CASCADE, null=True)
    history = HistoricalRecords()


class Book(models.Model):
    isbn = models.CharField(max_length=15, primary_key=True)
    history = HistoricalRecords(verbose_name="dead trees")


class HardbackBook(Book):
    price = models.FloatField()


class Bookcase(models.Model):
    books = models.ForeignKey(HardbackBook, on_delete=models.CASCADE)


class Library(models.Model):
    book = models.ForeignKey(Book, on_delete=models.CASCADE, null=True)
    history = HistoricalRecords()

    class Meta:
        verbose_name = "quiet please"


class BaseModel(models.Model):
    pass


class FirstLevelInheritedModel(BaseModel):
    pass


class SecondLevelInheritedModel(FirstLevelInheritedModel):
    pass


class AbstractBase(models.Model):
    class Meta:
        abstract = True


class ConcreteAttr(AbstractBase):
    history = HistoricalRecords(bases=[AbstractBase])


class ConcreteUtil(AbstractBase):
    pass


register(ConcreteUtil, bases=[AbstractBase])


class MultiOneToOne(models.Model):
    fk = models.ForeignKey(SecondLevelInheritedModel, on_delete=models.CASCADE)


class SelfFK(models.Model):
    fk = models.ForeignKey("self", on_delete=models.CASCADE, null=True)
    history = HistoricalRecords()


register(User, app="simple_history.tests", manager_name="histories")


class ExternalModel1(models.Model):
    name = models.CharField(max_length=100)
    history = HistoricalRecords()

    class Meta:
        app_label = "external"


class ExternalModel3(models.Model):
    name = models.CharField(max_length=100)


register(ExternalModel3, app="simple_history.tests.external", manager_name="histories")


class UnicodeVerboseName(models.Model):
    name = models.CharField(max_length=100)
    history = HistoricalRecords()

    class Meta:
        verbose_name = "\u570b"


class CustomFKError(models.Model):
    fk = models.ForeignKey(SecondLevelInheritedModel, on_delete=models.CASCADE)
    history = HistoricalRecords()


class Series(models.Model):
    """A series of works, like a trilogy of books."""

    name = models.CharField(max_length=100)
    author = models.CharField(max_length=100)


class SeriesWork(models.Model):
    series = models.ForeignKey("Series", on_delete=models.CASCADE, related_name="works")
    title = models.CharField(max_length=100)
    history = HistoricalRecords()

    class Meta:
        order_with_respect_to = "series"


class PollInfo(models.Model):
    poll = models.OneToOneField(Poll, on_delete=models.CASCADE, primary_key=True)
    history = HistoricalRecords()


class UserAccessorDefault(models.Model):
    pass


class UserAccessorOverride(models.Model):
    pass


class Employee(models.Model):
    manager = models.OneToOneField("Employee", null=True, on_delete=models.CASCADE)
    history = HistoricalRecords()


class Country(models.Model):
    code = models.CharField(max_length=15, unique=True)


class Province(models.Model):
    country = models.ForeignKey(Country, on_delete=models.CASCADE, to_field="code")
    history = HistoricalRecords()


class City(models.Model):
    country = models.ForeignKey(
        Country, on_delete=models.CASCADE, db_column="countryCode"
    )
    history = HistoricalRecords()


class Contact(models.Model):
    name = models.CharField(max_length=30)
    email = models.EmailField(max_length=255, unique=True)
    history = HistoricalRecords(table_name="contacts_history")


class ContactRegister(models.Model):
    name = models.CharField(max_length=30)
    email = models.EmailField(max_length=255, unique=True)


register(ContactRegister, table_name="contacts_register_history")


class ModelWithHistoryInDifferentApp(models.Model):
    name = models.CharField(max_length=30)
    history = HistoricalRecords(app="external")


###############################################################################
#
# Inheritance examples
#
###############################################################################


class TrackedAbstractBaseA(models.Model):
    history = HistoricalRecords(inherit=True)

    class Meta:
        abstract = True


class TrackedAbstractBaseB(models.Model):
    history_b = HistoricalRecords(inherit=True)

    class Meta:
        abstract = True


class UntrackedAbstractBase(models.Model):
    class Meta:
        abstract = True


class TrackedConcreteBase(models.Model):
    history = HistoricalRecords(inherit=True)


class UntrackedConcreteBase(models.Model):
    pass


class ConcreteExternal(AbstractExternal):
    name = models.CharField(max_length=50)

    class Meta:
        app_label = "tests"


class ConcreteExternal2(AbstractExternal):
    name = models.CharField(max_length=50)

    class Meta:
        pass  # Don't set app_label to test inherited module path


class TrackedWithAbstractBase(TrackedAbstractBaseA):
    pass


class TrackedWithConcreteBase(TrackedConcreteBase):
    pass


class InheritTracking1(TrackedAbstractBaseA, UntrackedConcreteBase):
    pass


class BaseInheritTracking2(TrackedAbstractBaseA):
    pass


class InheritTracking2(BaseInheritTracking2):
    pass


class BaseInheritTracking3(TrackedAbstractBaseA):
    pass


class InheritTracking3(BaseInheritTracking3):
    pass


class InheritTracking4(TrackedAbstractBaseA):
    pass


class BucketMember(models.Model):
    name = models.CharField(max_length=30)
    user = models.OneToOneField(
        User, related_name="bucket_member", on_delete=models.CASCADE
    )


class BucketData(models.Model):
    changed_by = models.ForeignKey(
        BucketMember, on_delete=models.SET_NULL, null=True, blank=True
    )
    history = HistoricalRecords(user_model=BucketMember)

    @property
    def _history_user(self):
        return self.changed_by


def get_bucket_member_changed_by(instance, **kwargs):
    try:
        return instance.changed_by
    except AttributeError:
        return None


class BucketDataRegisterChangedBy(models.Model):
    changed_by = models.ForeignKey(
        BucketMember, on_delete=models.SET_NULL, null=True, blank=True
    )


register(
    BucketDataRegisterChangedBy,
    user_model=BucketMember,
    get_user=get_bucket_member_changed_by,
)


def get_bucket_member_request_user(request, **kwargs):
    try:
        return request.user.bucket_member
    except AttributeError:
        return None


class BucketDataRegisterRequestUser(models.Model):
    data = models.CharField(max_length=30)

    def get_absolute_url(self):
        return reverse("bucket_data-detail", kwargs={"pk": self.pk})


register(
    BucketDataRegisterRequestUser,
    user_model=BucketMember,
    get_user=get_bucket_member_request_user,
)


class UUIDModel(models.Model):
    id = models.UUIDField(primary_key=True, default=uuid.uuid4, editable=False)
    history = HistoricalRecords(history_id_field=models.UUIDField(default=uuid.uuid4))


class UUIDRegisterModel(models.Model):
    id = models.UUIDField(primary_key=True, default=uuid.uuid4, editable=False)


register(UUIDRegisterModel, history_id_field=models.UUIDField(default=uuid.uuid4))


# Set the SIMPLE_HISTORY_HISTORY_ID_USE_UUID
setattr(settings, "SIMPLE_HISTORY_HISTORY_ID_USE_UUID", True)


class UUIDDefaultModel(models.Model):
    id = models.UUIDField(primary_key=True, default=uuid.uuid4, editable=False)
    history = HistoricalRecords()


# Clear the SIMPLE_HISTORY_HISTORY_ID_USE_UUID
delattr(settings, "SIMPLE_HISTORY_HISTORY_ID_USE_UUID")


# Set the SIMPLE_HISTORY_HISTORY_CHANGE_REASON_FIELD
setattr(settings, "SIMPLE_HISTORY_HISTORY_CHANGE_REASON_USE_TEXT_FIELD", True)


class DefaultTextFieldChangeReasonModel(models.Model):
    greeting = models.CharField(max_length=100)
    history = HistoricalRecords()


# Clear the SIMPLE_HISTORY_HISTORY_CHANGE_REASON_FIELD
delattr(settings, "SIMPLE_HISTORY_HISTORY_CHANGE_REASON_USE_TEXT_FIELD")


class UserTextFieldChangeReasonModel(models.Model):
    greeting = models.CharField(max_length=100)
    history = HistoricalRecords(history_change_reason_field=models.TextField(null=True))


class CharFieldChangeReasonModel(models.Model):
    greeting = models.CharField(max_length=100)
    history = HistoricalRecords()


"""
Following classes test the "custom_model_name" option
"""


class OverrideModelNameAsString(models.Model):
    name = models.CharField(max_length=15, unique=True)
    history = HistoricalRecords(custom_model_name="MyHistoricalCustomNameModel")


class OverrideModelNameAsCallable(models.Model):
    name = models.CharField(max_length=15, unique=True)
<<<<<<< HEAD
    history = HistoricalRecords(custom_model_name=lambda x: "Audit{}".format(x))


class AbstractModelCallable1(models.Model):
    history = HistoricalRecords(
        inherit=True, custom_model_name=lambda x: "Audit{}".format(x)
    )

    class Meta:
        abstract = True


class OverrideModelNameUsingBaseModel1(AbstractModelCallable1):
    name = models.CharField(max_length=15, unique=True)


class OverrideModelNameUsingExternalModel1(AbstractExternal2):
    name = models.CharField(max_length=15, unique=True)


class OverrideModelNameUsingExternalModel2(AbstractExternal3):
    name = models.CharField(max_length=15, unique=True)


class OverrideModelNameRegisterMethod1(models.Model):
    name = models.CharField(max_length=15, unique=True)


register(
    OverrideModelNameRegisterMethod1,
    custom_model_name="MyOverrideModelNameRegisterMethod1",
)


class OverrideModelNameRegisterMethod2(models.Model):
    name = models.CharField(max_length=15, unique=True)
=======
    history = HistoricalRecords(custom_model_name="MyHistoricalCustomNameModel")


class CustomManagerNameModel(models.Model):
    name = models.CharField(max_length=15)
    log = HistoricalRecords()
>>>>>>> 664830c3
<|MERGE_RESOLUTION|>--- conflicted
+++ resolved
@@ -547,6 +547,11 @@
     history = HistoricalRecords()
 
 
+class CustomManagerNameModel(models.Model):
+    name = models.CharField(max_length=15)
+    log = HistoricalRecords()
+
+
 """
 Following classes test the "custom_model_name" option
 """
@@ -559,7 +564,6 @@
 
 class OverrideModelNameAsCallable(models.Model):
     name = models.CharField(max_length=15, unique=True)
-<<<<<<< HEAD
     history = HistoricalRecords(custom_model_name=lambda x: "Audit{}".format(x))
 
 
@@ -596,11 +600,3 @@
 
 class OverrideModelNameRegisterMethod2(models.Model):
     name = models.CharField(max_length=15, unique=True)
-=======
-    history = HistoricalRecords(custom_model_name="MyHistoricalCustomNameModel")
-
-
-class CustomManagerNameModel(models.Model):
-    name = models.CharField(max_length=15)
-    log = HistoricalRecords()
->>>>>>> 664830c3
