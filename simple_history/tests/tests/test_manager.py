--- conflicted
+++ resolved
@@ -96,19 +96,13 @@
     def test_simple_bulk_history_create(self):
         created = Poll.history.bulk_history_create(self.data)
         self.assertEqual(len(created), 4)
-<<<<<<< HEAD
         self.assertQuerysetEqual(
             Poll.history.order_by("question"),
             ["Question 1", "Question 2", "Question 3", "Question 4"],
             attrgetter("question"),
-=======
-        self.assertQuerysetEqual(Poll.history.order_by('question'), [
-            'Question 1', 'Question 2', 'Question 3', 'Question 4'
-        ], attrgetter('question'))
+        )
         self.assertTrue(
-            all([history.history_type == '+'
-                 for history in Poll.history.all()])
->>>>>>> 882ff364
+            all([history.history_type == "+" for history in Poll.history.all()])
         )
 
         created = Poll.history.bulk_create([])
@@ -117,13 +111,17 @@
 
     def test_bulk_history_create_with_change_reason(self):
         for poll in self.data:
-            poll.changeReason = 'reason'
+            poll.changeReason = "reason"
 
         Poll.history.bulk_history_create(self.data)
 
         self.assertTrue(
-            all([history.history_change_reason == 'reason'
-                 for history in Poll.history.all()])
+            all(
+                [
+                    history.history_change_reason == "reason"
+                    for history in Poll.history.all()
+                ]
+            )
         )
 
     def test_bulk_history_create_on_objs_without_ids(self):
