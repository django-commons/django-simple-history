--- conflicted
+++ resolved
@@ -13,16 +13,9 @@
 from django.test import override_settings, TestCase
 from django.urls import reverse
 
-<<<<<<< HEAD
 from simple_history.models import HistoricalRecords, ModelChange
-=======
-from simple_history.models import (
-    HistoricalRecords,
-    ModelChange
-)
 from simple_history.signals import pre_create_historical_record
 from simple_history.tests.tests.utils import middleware_override_settings
->>>>>>> 31836115
 from simple_history.utils import update_change_reason
 from ..external.models import ExternalModel2, ExternalModel4
 from ..models import (
@@ -690,10 +683,12 @@
         except ImportError:
             self.fail("MyHistoricalCustomNameModel is in wrong module")
         historical_model = MyHistoricalCustomNameModel()
-        self.assertEqual(historical_model.__class__.__name__,
-                         'MyHistoricalCustomNameModel')
-        self.assertEqual(historical_model._meta.db_table,
-                         'tests_myhistoricalcustomnamemodel')
+        self.assertEqual(
+            historical_model.__class__.__name__, "MyHistoricalCustomNameModel"
+        )
+        self.assertEqual(
+            historical_model._meta.db_table, "tests_myhistoricalcustomnamemodel"
+        )
 
 
 class AppLabelTest(TestCase):
@@ -1121,8 +1116,8 @@
 
 
 def add_static_history_ip_address(sender, **kwargs):
-    history_instance = kwargs['history_instance']
-    history_instance.ip_address = '192.168.0.1'
+    history_instance = kwargs["history_instance"]
+    history_instance.ip_address = "192.168.0.1"
 
 
 class ExtraFieldsStaticIPAddressTestCase(TestCase):
@@ -1130,14 +1125,14 @@
         pre_create_historical_record.connect(
             add_static_history_ip_address,
             sender=HistoricalPollWithHistoricalIPAddress,
-            dispatch_uid='add_static_history_ip_address'
+            dispatch_uid="add_static_history_ip_address",
         )
 
     def tearDown(self):
         pre_create_historical_record.disconnect(
             add_static_history_ip_address,
             sender=HistoricalPollWithHistoricalIPAddress,
-            dispatch_uid='add_static_history_ip_address'
+            dispatch_uid="add_static_history_ip_address",
         )
 
     def test_extra_ip_address_field_populated_on_save(self):
@@ -1147,7 +1142,7 @@
 
         poll_history = poll.history.first()
 
-        self.assertEquals('192.168.0.1', poll_history.ip_address)
+        self.assertEquals("192.168.0.1", poll_history.ip_address)
 
     def test_extra_ip_address_field_not_present_on_poll(self):
         poll = PollWithHistoricalIPAddress.objects.create(
@@ -1159,9 +1154,8 @@
 
 
 def add_dynamic_history_ip_address(sender, **kwargs):
-    history_instance = kwargs['history_instance']
-    history_instance.ip_address = \
-        HistoricalRecords.thread.request.META['REMOTE_ADDR']
+    history_instance = kwargs["history_instance"]
+    history_instance.ip_address = HistoricalRecords.thread.request.META["REMOTE_ADDR"]
 
 
 @override_settings(**middleware_override_settings)
@@ -1170,35 +1164,33 @@
         pre_create_historical_record.connect(
             add_dynamic_history_ip_address,
             sender=HistoricalPollWithHistoricalIPAddress,
-            dispatch_uid='add_dynamic_history_ip_address'
+            dispatch_uid="add_dynamic_history_ip_address",
         )
 
     def tearDown(self):
         pre_create_historical_record.disconnect(
             add_dynamic_history_ip_address,
             sender=HistoricalPollWithHistoricalIPAddress,
-            dispatch_uid='add_dynamic_history_ip_address'
+            dispatch_uid="add_dynamic_history_ip_address",
         )
 
     def test_signal_is_able_to_retrieve_request_from_thread(self):
-        data = {
-            'question': 'Will it blend?',
-            'pub_date': '2018-10-30'
-        }
-
-        self.client.post(reverse('pollip-add'), data=data)
+        data = {"question": "Will it blend?", "pub_date": "2018-10-30"}
+
+        self.client.post(reverse("pollip-add"), data=data)
 
         polls = PollWithHistoricalIPAddress.objects.all()
         self.assertEqual(1, polls.count())
 
         poll_history = polls[0].history.first()
-        self.assertEqual('127.0.0.1', poll_history.ip_address)
+        self.assertEqual("127.0.0.1", poll_history.ip_address)
 
 
 class WarningOnAbstractModelWithInheritFalseTest(TestCase):
     def test_warning_on_abstract_model_with_inherit_false(self):
 
         with warnings.catch_warnings(record=True) as w:
+
             class AbstractModelWithInheritFalse(models.Model):
                 string = models.CharField()
                 history = HistoricalRecords()
@@ -1208,7 +1200,9 @@
 
             self.assertEqual(len(w), 1)
             self.assertTrue(issubclass(w[0].category, UserWarning))
-            self.assertEqual(str(w[0].message),
-                             'HistoricalRecords added to abstract model '
-                             '(AbstractModelWithInheritFalse) without '
-                             'inherit=True')+            self.assertEqual(
+                str(w[0].message),
+                "HistoricalRecords added to abstract model "
+                "(AbstractModelWithInheritFalse) without "
+                "inherit=True",
+            )