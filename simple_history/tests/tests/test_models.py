from __future__ import unicode_literals

import unittest
import uuid
import warnings
from datetime import datetime, timedelta

import django
from django.apps import apps
from django.contrib.auth import get_user_model
from django.core.exceptions import ObjectDoesNotExist
from django.core.files.base import ContentFile
from django.db import IntegrityError, models
from django.db.models.fields.proxy import OrderWrt
from django.test import TestCase, override_settings
from django.urls import reverse

from simple_history import register
from simple_history.exceptions import RelatedNameConflictError
from simple_history.models import HistoricalRecords, ModelChange
from simple_history.signals import pre_create_historical_record
from simple_history.tests.custom_user.models import CustomUser
from simple_history.tests.tests.utils import (
    database_router_override_settings,
    database_router_override_settings_history_in_diff_db,
    middleware_override_settings,
)
from simple_history.utils import get_history_model_for_model
from simple_history.utils import update_change_reason
from ..external.models import (
    ExternalModel,
    ExternalModelRegistered,
    ExternalModelWithCustomUserIdField,
)
from ..models import (
    AbstractBase,
    AdminProfile,
    BasePlace,
    Book,
    Bookcase,
    BucketData,
    BucketDataRegisterChangedBy,
    BucketMember,
    CharFieldChangeReasonModel,
    Choice,
    City,
    ConcreteAttr,
    ConcreteExternal,
    ConcreteUtil,
    Contact,
    ContactRegister,
    Country,
    CustomManagerNameModel,
    DefaultTextFieldChangeReasonModel,
    Document,
    Employee,
    ExternalModelSpecifiedWithAppParam,
    ExternalModelWithAppLabel,
    FileModel,
    ForeignKeyToSelfModel,
    HistoricalChoice,
    HistoricalCustomFKError,
    HistoricalPoll,
    HistoricalPollWithHistoricalIPAddress,
    HistoricalState,
    InheritedRestaurant,
    OverrideModelNameAsCallable,
    OverrideModelNameUsingBaseModel1,
    MyOverrideModelNameRegisterMethod1,
    Library,
    ModelWithFkToModelWithHistoryUsingBaseModelDb,
    ModelWithHistoryInDifferentDb,
    ModelWithHistoryUsingBaseModelDb,
    MultiOneToOne,
    Person,
    Place,
    Poll,
    PollInfo,
    PollWithExcludeFields,
    PollWithExcludedFieldsWithDefaults,
    PollWithExcludedFKField,
    PollWithHistoricalIPAddress,
    Province,
    Restaurant,
    SelfFK,
    Series,
    SeriesWork,
    State,
    Street,
    Temperature,
    UUIDDefaultModel,
    UUIDModel,
    UnicodeVerboseName,
    UserTextFieldChangeReasonModel,
    WaterLevel,
)

get_model = apps.get_model
User = get_user_model()
today = datetime(2021, 1, 1, 10, 0)
tomorrow = today + timedelta(days=1)
yesterday = today - timedelta(days=1)


def get_fake_file(filename):
    fake_file = ContentFile("file data")
    fake_file.name = filename
    return fake_file


class HistoricalRecordsTest(TestCase):
    def assertDatetimesEqual(self, time1, time2):
        self.assertAlmostEqual(time1, time2, delta=timedelta(seconds=2))

    def assertRecordValues(self, record, klass, values_dict):
        for key, value in values_dict.items():
            self.assertEqual(getattr(record, key), value)
        self.assertEqual(record.history_object.__class__, klass)
        for key, value in values_dict.items():
            if key not in ["history_type", "history_change_reason"]:
                self.assertEqual(getattr(record.history_object, key), value)

    def test_create(self):
        p = Poll(question="what's up?", pub_date=today)
        p.save()
        record, = p.history.all()
        self.assertRecordValues(
            record,
            Poll,
            {
                "question": "what's up?",
                "pub_date": today,
                "id": p.id,
                "history_type": "+",
            },
        )
        self.assertDatetimesEqual(record.history_date, datetime.now())

    def test_update(self):
        Poll.objects.create(question="what's up?", pub_date=today)
        p = Poll.objects.get()
        p.pub_date = tomorrow
        p.save()
        update_change_reason(p, "future poll")
        update_record, create_record = p.history.all()
        self.assertRecordValues(
            create_record,
            Poll,
            {
                "question": "what's up?",
                "pub_date": today,
                "id": p.id,
                "history_change_reason": None,
                "history_type": "+",
            },
        )
        self.assertRecordValues(
            update_record,
            Poll,
            {
                "question": "what's up?",
                "pub_date": tomorrow,
                "id": p.id,
                "history_change_reason": "future poll",
                "history_type": "~",
            },
        )
        self.assertDatetimesEqual(update_record.history_date, datetime.now())

    def test_delete_verify_change_reason_implicitly(self):
        p = Poll.objects.create(question="what's up?", pub_date=today)
        poll_id = p.id
        p.changeReason = "wrongEntry"
        p.delete()
        delete_record, create_record = Poll.history.all()
        self.assertRecordValues(
            create_record,
            Poll,
            {
                "question": "what's up?",
                "pub_date": today,
                "id": poll_id,
                "history_change_reason": None,
                "history_type": "+",
            },
        )
        self.assertRecordValues(
            delete_record,
            Poll,
            {
                "question": "what's up?",
                "pub_date": today,
                "id": poll_id,
                "history_change_reason": "wrongEntry",
                "history_type": "-",
            },
        )

    def test_delete_verify_change_reason_explicity(self):
        p = Poll.objects.create(question="what's up?", pub_date=today)
        poll_id = p.id
        p.delete()
        update_change_reason(p, "wrongEntry")
        delete_record, create_record = Poll.history.all()
        self.assertRecordValues(
            create_record,
            Poll,
            {
                "question": "what's up?",
                "pub_date": today,
                "id": poll_id,
                "history_change_reason": None,
                "history_type": "+",
            },
        )
        self.assertRecordValues(
            delete_record,
            Poll,
            {
                "question": "what's up?",
                "pub_date": today,
                "id": poll_id,
                "history_change_reason": "wrongEntry",
                "history_type": "-",
            },
        )

    def test_cascade_delete_history(self):
        thames = WaterLevel.objects.create(waters="Thames", level=2.5, date=today)
        nile = WaterLevel.objects.create(waters="Nile", level=2.5, date=today)

        self.assertEqual(len(thames.history.all()), 1)
        self.assertEqual(len(nile.history.all()), 1)

        nile.delete()

        self.assertEqual(len(thames.history.all()), 1)
        self.assertEqual(len(nile.history.all()), 0)

    def test_save_without_historical_record(self):
        pizza_place = Restaurant.objects.create(name="Pizza Place", rating=3)
        pizza_place.rating = 4
        pizza_place.save_without_historical_record()
        pizza_place.rating = 6
        pizza_place.save()
        update_record, create_record = Restaurant.updates.all()
        self.assertRecordValues(
            create_record,
            Restaurant,
            {
                "name": "Pizza Place",
                "rating": 3,
                "id": pizza_place.id,
                "history_type": "+",
            },
        )
        self.assertRecordValues(
            update_record,
            Restaurant,
            {
                "name": "Pizza Place",
                "rating": 6,
                "id": pizza_place.id,
                "history_type": "~",
            },
        )

    def test_save_without_historical_record_for_registered_model(self):
        model = ExternalModelSpecifiedWithAppParam.objects.create(
            name="registered model"
        )
        self.assertTrue(hasattr(model, "save_without_historical_record"))

    def test_save_raises_exception(self):
        anthony = Person(name="Anthony Gillard")
        with self.assertRaises(RuntimeError):
            anthony.save_without_historical_record()
        self.assertFalse(hasattr(anthony, "skip_history_when_saving"))
        self.assertEqual(Person.history.count(), 0)
        anthony.save()
        self.assertEqual(Person.history.count(), 1)

    def test_foreignkey_field(self):
        why_poll = Poll.objects.create(question="why?", pub_date=today)
        how_poll = Poll.objects.create(question="how?", pub_date=today)
        choice = Choice.objects.create(poll=why_poll, votes=0)
        choice.poll = how_poll
        choice.save()
        update_record, create_record = Choice.history.all()
        self.assertRecordValues(
            create_record,
            Choice,
            {"poll_id": why_poll.id, "votes": 0, "id": choice.id, "history_type": "+"},
        )
        self.assertRecordValues(
            update_record,
            Choice,
            {"poll_id": how_poll.id, "votes": 0, "id": choice.id, "history_type": "~"},
        )

    def test_foreignkey_still_allows_reverse_lookup_via_set_attribute(self):
        lib = Library.objects.create()
        state = State.objects.create(library=lib)
        self.assertTrue(hasattr(lib, "state_set"))
        self.assertIsNone(
            state._meta.get_field("library").remote_field.related_name,
            "the '+' shouldn't leak through to the original "
            "model's field related_name",
        )

    def test_file_field(self):
        model = FileModel.objects.create(file=get_fake_file("name"))
        self.assertEqual(model.file.name, "files/name")
        model.file.delete()
        update_record, create_record = model.history.all()
        self.assertEqual(create_record.file, "files/name")
        self.assertEqual(update_record.file, "")

    def test_inheritance(self):
        pizza_place = Restaurant.objects.create(name="Pizza Place", rating=3)
        pizza_place.rating = 4
        pizza_place.save()
        update_record, create_record = Restaurant.updates.all()
        self.assertRecordValues(
            create_record,
            Restaurant,
            {
                "name": "Pizza Place",
                "rating": 3,
                "id": pizza_place.id,
                "history_type": "+",
            },
        )
        self.assertRecordValues(
            update_record,
            Restaurant,
            {
                "name": "Pizza Place",
                "rating": 4,
                "id": pizza_place.id,
                "history_type": "~",
            },
        )

    def test_specify_history_user(self):
        user1 = User.objects.create_user("user1", "1@example.com")
        user2 = User.objects.create_user("user2", "1@example.com")
        document = Document.objects.create(changed_by=user1)
        document.changed_by = user2
        document.save()
        document.changed_by = None
        document.save()
        self.assertEqual(
            [d.history_user for d in document.history.all()], [None, user2, user1]
        )

    def test_specify_history_date_1(self):
        temperature = Temperature.objects.create(
            location="London", temperature=14, _history_date=today
        )
        temperature.temperature = 16
        temperature._history_date = yesterday
        temperature.save()
        self.assertEqual(
            [t.history_date for t in temperature.history.all()], [today, yesterday]
        )

    def test_specify_history_date_2(self):
        river = WaterLevel.objects.create(waters="Thames", level=2.5, date=today)
        river.level = 2.6
        river.date = yesterday
        river.save()
        for t in river.history.all():
            self.assertEqual(t.date, t.history_date)

    def test_non_default_primary_key_save(self):
        book1 = Book.objects.create(isbn="1-84356-028-1")
        book2 = Book.objects.create(isbn="1-84356-028-2")
        library = Library.objects.create(book=book1)
        library.book = book2
        library.save()
        library.book = None
        library.save()
        self.assertEqual(
            [l.book_id for l in library.history.all()], [None, book2.pk, book1.pk]
        )

    def test_string_defined_foreign_key_save(self):
        library1 = Library.objects.create()
        library2 = Library.objects.create()
        state = State.objects.create(library=library1)
        state.library = library2
        state.save()
        state.library = None
        state.save()
        self.assertEqual(
            [s.library_id for s in state.history.all()],
            [None, library2.pk, library1.pk],
        )

    def test_self_referential_foreign_key(self):
        model = SelfFK.objects.create()
        other = SelfFK.objects.create()
        model.fk = model
        model.save()
        model.fk = other
        model.save()
        self.assertEqual(
            [m.fk_id for m in model.history.all()], [other.id, model.id, None]
        )

    def test_to_field_foreign_key_save(self):
        country = Country.objects.create(code="US")
        country2 = Country.objects.create(code="CA")
        province = Province.objects.create(country=country)
        province.country = country2
        province.save()
        self.assertEqual(
            [c.country_id for c in province.history.all()],
            [country2.code, country.code],
        )

    def test_db_column_foreign_key_save(self):
        country = Country.objects.create(code="US")
        city = City.objects.create(country=country)
        country_field = City._meta.get_field("country")
        self.assertIn(
            getattr(country_field, "db_column"), str(city.history.all().query)
        )

    def test_raw_save(self):
        document = Document()
        document.save_base(raw=True)
        self.assertEqual(document.history.count(), 0)
        document.save()
        self.assertRecordValues(
            document.history.get(),
            Document,
            {"changed_by_id": None, "id": document.id, "history_type": "~"},
        )

    def test_unicode_verbose_name(self):
        instance = UnicodeVerboseName()
        instance.save()
        self.assertEqual(
            "historical \u570b", instance.history.all()[0]._meta.verbose_name
        )

    def test_user_can_set_verbose_name(self):
        b = Book(isbn="54321")
        b.save()
        self.assertEqual("dead trees", b.history.all()[0]._meta.verbose_name)

    def test_historical_verbose_name_follows_model_verbose_name(self):
        library = Library()
        library.save()
        self.assertEqual(
            "historical quiet please", library.history.get()._meta.verbose_name
        )

    def test_foreignkey_primarykey(self):
        """Test saving a tracked model with a `ForeignKey` primary key."""
        poll = Poll(pub_date=today)
        poll.save()
        poll_info = PollInfo(poll=poll)
        poll_info.save()

    def test_model_with_excluded_fields(self):
        p = PollWithExcludeFields(
            question="what's up?", pub_date=today, place="The Pub"
        )
        p.save()
        history = PollWithExcludeFields.history.all()[0]
        all_fields_names = [f.name for f in history._meta.fields]
        self.assertIn("question", all_fields_names)
        self.assertNotIn("pub_date", all_fields_names)
        self.assertEqual(history.question, p.question)
        self.assertEqual(history.place, p.place)

        most_recent = p.history.most_recent()
        self.assertIn("question", all_fields_names)
        self.assertNotIn("pub_date", all_fields_names)
        self.assertEqual(most_recent.__class__, PollWithExcludeFields)
        self.assertIn("pub_date", history._history_excluded_fields)
        self.assertEqual(most_recent.question, p.question)
        self.assertEqual(most_recent.place, p.place)

    def test_user_model_override(self):
        user1 = User.objects.create_user("user1", "1@example.com")
        user2 = User.objects.create_user("user2", "1@example.com")
        member1 = BucketMember.objects.create(name="member1", user=user1)
        member2 = BucketMember.objects.create(name="member2", user=user2)
        bucket_data = BucketData.objects.create(changed_by=member1)
        bucket_data.changed_by = member2
        bucket_data.save()
        bucket_data.changed_by = None
        bucket_data.save()
        self.assertEqual(
            [d.history_user for d in bucket_data.history.all()],
            [None, member2, member1],
        )

    def test_user_model_override_registered(self):
        user1 = User.objects.create_user("user1", "1@example.com")
        user2 = User.objects.create_user("user2", "1@example.com")
        member1 = BucketMember.objects.create(name="member1", user=user1)
        member2 = BucketMember.objects.create(name="member2", user=user2)
        bucket_data = BucketDataRegisterChangedBy.objects.create(changed_by=member1)
        bucket_data.changed_by = member2
        bucket_data.save()
        bucket_data.changed_by = None
        bucket_data.save()
        self.assertEqual(
            [d.history_user for d in bucket_data.history.all()],
            [None, member2, member1],
        )

    def test_uuid_history_id(self):
        entry = UUIDModel.objects.create()

        history = entry.history.all()[0]
        self.assertTrue(isinstance(history.history_id, uuid.UUID))

    def test_uuid_default_history_id(self):
        entry = UUIDDefaultModel.objects.create()

        history = entry.history.all()[0]
        self.assertTrue(isinstance(history.history_id, uuid.UUID))

    def test_default_history_change_reason(self):
        entry = CharFieldChangeReasonModel.objects.create(greeting="what's up?")
        history = entry.history.get()

        self.assertEqual(history.history_change_reason, None)

    def test_charfield_history_change_reason(self):
        # Default CharField and length
        entry = CharFieldChangeReasonModel.objects.create(greeting="what's up?")
        entry.greeting = "what is happening?"
        entry.save()
        update_change_reason(entry, "Change greeting.")

        history = entry.history.all()[0]
        field = history._meta.get_field("history_change_reason")

        self.assertTrue(isinstance(field, models.CharField))
        self.assertTrue(field.max_length, 100)

    def test_default_textfield_history_change_reason(self):
        # TextField usage is determined by settings
        entry = DefaultTextFieldChangeReasonModel.objects.create(greeting="what's up?")
        entry.greeting = "what is happening?"
        entry.save()

        reason = "Change greeting"
        update_change_reason(entry, reason)

        history = entry.history.all()[0]
        field = history._meta.get_field("history_change_reason")

        self.assertTrue(isinstance(field, models.TextField))
        self.assertEqual(history.history_change_reason, reason)

    def test_user_textfield_history_change_reason(self):
        # TextField instance is passed in init
        entry = UserTextFieldChangeReasonModel.objects.create(greeting="what's up?")
        entry.greeting = "what is happening?"
        entry.save()

        reason = "Change greeting"
        update_change_reason(entry, reason)

        history = entry.history.all()[0]
        field = history._meta.get_field("history_change_reason")

        self.assertTrue(isinstance(field, models.TextField))
        self.assertEqual(history.history_change_reason, reason)

    def test_history_diff_includes_changed_fields(self):
        p = Poll.objects.create(question="what's up?", pub_date=today)
        p.question = "what's up, man?"
        p.save()
        new_record, old_record = p.history.all()
        delta = new_record.diff_against(old_record)
        expected_change = ModelChange("question", "what's up?", "what's up, man")
        self.assertEqual(delta.changed_fields, ["question"])
        self.assertEqual(delta.old_record, old_record)
        self.assertEqual(delta.new_record, new_record)
        self.assertEqual(expected_change.field, delta.changes[0].field)

    def test_history_diff_does_not_include_unchanged_fields(self):
        p = Poll.objects.create(question="what's up?", pub_date=today)
        p.question = "what's up, man?"
        p.save()
        new_record, old_record = p.history.all()
        delta = new_record.diff_against(old_record)
        self.assertNotIn("pub_date", delta.changed_fields)

    def test_history_diff_includes_changed_fields_of_base_model(self):
        r = InheritedRestaurant.objects.create(name="McDonna", serves_hot_dogs=False)
        # change base model field
        r.name = "DonnutsKing"
        r.save()
        new_record, old_record = r.history.all()
        delta = new_record.diff_against(old_record)
        expected_change = ModelChange("name", "McDonna", "DonnutsKing")
        self.assertEqual(delta.changed_fields, ["name"])
        self.assertEqual(delta.old_record, old_record)
        self.assertEqual(delta.new_record, new_record)
        self.assertEqual(expected_change.field, delta.changes[0].field)

    def test_history_diff_with_incorrect_type(self):
        p = Poll.objects.create(question="what's up?", pub_date=today)
        p.question = "what's up, man?"
        p.save()
        new_record, old_record = p.history.all()
        with self.assertRaises(TypeError):
            new_record.diff_against("something")


class GetPrevRecordAndNextRecordTestCase(TestCase):
    def assertRecordsMatch(self, record_a, record_b):
        self.assertEqual(record_a, record_b)
        self.assertEqual(record_a.question, record_b.question)

    def setUp(self):
        self.poll = Poll(question="what's up?", pub_date=today)
        self.poll.save()

    def test_get_prev_record(self):
        self.poll.question = "ask questions?"
        self.poll.save()
        self.poll.question = "eh?"
        self.poll.save()
        self.poll.question = "one more?"
        self.poll.save()
        first_record = self.poll.history.filter(question="what's up?").get()
        second_record = self.poll.history.filter(question="ask questions?").get()
        third_record = self.poll.history.filter(question="eh?").get()
        fourth_record = self.poll.history.filter(question="one more?").get()

        self.assertRecordsMatch(second_record.prev_record, first_record)
        self.assertRecordsMatch(third_record.prev_record, second_record)
        self.assertRecordsMatch(fourth_record.prev_record, third_record)

    def test_get_prev_record_none_if_only(self):
        self.assertEqual(self.poll.history.count(), 1)
        record = self.poll.history.get()
        self.assertIsNone(record.prev_record)

    def test_get_prev_record_none_if_earliest(self):
        self.poll.question = "ask questions?"
        self.poll.save()
        first_record = self.poll.history.filter(question="what's up?").get()
        self.assertIsNone(first_record.prev_record)

    def get_prev_record_with_custom_manager_name(self):
        instance = CustomManagerNameModel(name="Test name 1")
        instance.save()
        instance.name = "Test name 2"
        first_record = instance.log.filter(name="Test name").get()
        second_record = instance.log.filter(name="Test name 2").get()

        self.assertRecordsMatch(second_record.prev_record, first_record)

    def test_get_next_record(self):
        self.poll.question = "ask questions?"
        self.poll.save()
        self.poll.question = "eh?"
        self.poll.save()
        self.poll.question = "one more?"
        self.poll.save()
        first_record = self.poll.history.filter(question="what's up?").get()
        second_record = self.poll.history.filter(question="ask questions?").get()
        third_record = self.poll.history.filter(question="eh?").get()
        fourth_record = self.poll.history.filter(question="one more?").get()
        self.assertIsNone(fourth_record.next_record)

        self.assertRecordsMatch(first_record.next_record, second_record)
        self.assertRecordsMatch(second_record.next_record, third_record)
        self.assertRecordsMatch(third_record.next_record, fourth_record)

    def test_get_next_record_none_if_only(self):
        self.assertEqual(self.poll.history.count(), 1)
        record = self.poll.history.get()
        self.assertIsNone(record.next_record)

    def test_get_next_record_none_if_most_recent(self):
        self.poll.question = "ask questions?"
        self.poll.save()
        recent_record = self.poll.history.filter(question="ask questions?").get()
        self.assertIsNone(recent_record.next_record)

    def get_next_record_with_custom_manager_name(self):
        instance = CustomManagerNameModel(name="Test name 1")
        instance.save()
        instance.name = "Test name 2"
        first_record = instance.log.filter(name="Test name").get()
        second_record = instance.log.filter(name="Test name 2").get()

        self.assertRecordsMatch(first_record.next_record, second_record)


class CreateHistoryModelTests(unittest.TestCase):
    def test_create_history_model_with_one_to_one_field_to_integer_field(self):
        records = HistoricalRecords()
        records.module = AdminProfile.__module__
        try:
            records.create_history_model(AdminProfile, False)
        except Exception:
            self.fail(
                "SimpleHistory should handle foreign keys to one to one"
                "fields to integer fields without throwing an exception"
            )

    def test_create_history_model_with_one_to_one_field_to_char_field(self):
        records = HistoricalRecords()
        records.module = Bookcase.__module__
        try:
            records.create_history_model(Bookcase, False)
        except Exception:
            self.fail(
                "SimpleHistory should handle foreign keys to one to one"
                "fields to char fields without throwing an exception."
            )

    def test_create_history_model_with_multiple_one_to_ones(self):
        records = HistoricalRecords()
        records.module = MultiOneToOne.__module__
        try:
            records.create_history_model(MultiOneToOne, False)
        except Exception:
            self.fail(
                "SimpleHistory should handle foreign keys to one to one"
                "fields to one to one fields without throwing an "
                "exception."
            )


class CustomModelNameTests(unittest.TestCase):
    def verify_custom_model_name_feature(
        self, model, expected_class_name, expected_table_name
    ):
        history_model = model.history.model
        self.assertEqual(history_model.__name__, expected_class_name)
        self.assertEqual(history_model._meta.db_table, expected_table_name)

    def test_instantiate_history_model_with_custom_model_name_as_string(self):
        try:
            from ..models import OverrideModelNameAsString
        except ImportError:
            self.fail("{}OverrideModelNameAsString is in wrong module")
        expected_cls_name = "MyHistoricalCustomNameModel"
        self.verify_custom_model_name_feature(
            OverrideModelNameAsString(),
            expected_cls_name,
            "tests_{}".format(expected_cls_name.lower()),
        )

    def test_register_history_model_with_custom_model_name_override(self):
        try:
            from ..models import OverrideModelNameRegisterMethod1
        except ImportError:
            self.fail("OverrideModelNameRegisterMethod1 is in wrong module")

        cls = OverrideModelNameRegisterMethod1()
        expected_cls_name = "MyOverrideModelNameRegisterMethod1"
        self.verify_custom_model_name_feature(
            cls, expected_cls_name, "tests_{}".format(expected_cls_name.lower())
        )

        from simple_history import register
        from ..models import OverrideModelNameRegisterMethod2

        try:
            register(
                OverrideModelNameRegisterMethod2,
                custom_model_name=lambda x: "{}".format(x),
            )
        except ValueError:
            self.assertRaises(ValueError)

    def test_register_history_model_with_custom_model_name_from_abstract_model(self):
        cls = OverrideModelNameUsingBaseModel1
        expected_cls_name = "Audit{}".format(cls.__name__)
        self.verify_custom_model_name_feature(
            cls, expected_cls_name, "tests_" + expected_cls_name.lower()
        )

    def test_register_history_model_with_custom_model_name_from_external_model(self):
        from ..models import OverrideModelNameUsingExternalModel1

        cls = OverrideModelNameUsingExternalModel1
        expected_cls_name = "Audit{}".format(cls.__name__)
        self.verify_custom_model_name_feature(
            cls, expected_cls_name, "tests_" + expected_cls_name.lower()
        )

        from ..models import OverrideModelNameUsingExternalModel2

        cls = OverrideModelNameUsingExternalModel2
        expected_cls_name = "Audit{}".format(cls.__name__)
        self.verify_custom_model_name_feature(
            cls, expected_cls_name, "external_" + expected_cls_name.lower()
        )


class AppLabelTest(TestCase):
    def get_table_name(self, manager):
        return manager.model._meta.db_table

    def test_explicit_app_label(self):
        self.assertEqual(
            self.get_table_name(ExternalModelWithAppLabel.objects),
            "external_externalmodelwithapplabel",
        )

        self.assertEqual(
            self.get_table_name(ExternalModelWithAppLabel.history),
            "external_historicalexternalmodelwithapplabel",
        )

    def test_default_app_label(self):
        self.assertEqual(
            self.get_table_name(ExternalModel.objects), "external_externalmodel"
        )
        self.assertEqual(
            self.get_table_name(ExternalModel.history),
            "external_historicalexternalmodel",
        )

    def test_register_app_label(self):
        self.assertEqual(
            self.get_table_name(ExternalModelSpecifiedWithAppParam.objects),
            "tests_externalmodelspecifiedwithappparam",
        )
        self.assertEqual(
            self.get_table_name(ExternalModelSpecifiedWithAppParam.histories),
            "external_historicalexternalmodelspecifiedwithappparam",
        )
        self.assertEqual(
            self.get_table_name(ExternalModelRegistered.objects),
            "external_externalmodelregistered",
        )
        self.assertEqual(
            self.get_table_name(ExternalModelRegistered.histories),
            "tests_historicalexternalmodelregistered",
        )
        self.assertEqual(
            self.get_table_name(ConcreteExternal.objects), "tests_concreteexternal"
        )
        self.assertEqual(
            self.get_table_name(ConcreteExternal.history),
            "tests_historicalconcreteexternal",
        )

    def test_get_model(self):
        self.assertEqual(
            get_model("external", "ExternalModelWithAppLabel"),
            ExternalModelWithAppLabel,
        )
        self.assertEqual(
            get_model("external", "HistoricalExternalModelWithAppLabel"),
            ExternalModelWithAppLabel.history.model,
        )

        self.assertEqual(get_model("external", "ExternalModel"), ExternalModel)
        self.assertEqual(
            get_model("external", "HistoricalExternalModel"),
            ExternalModel.history.model,
        )

        self.assertEqual(
            get_model("tests", "ExternalModelSpecifiedWithAppParam"),
            ExternalModelSpecifiedWithAppParam,
        )
        self.assertEqual(
            get_model("external", "HistoricalExternalModelSpecifiedWithAppParam"),
            ExternalModelSpecifiedWithAppParam.histories.model,
        )

        self.assertEqual(
            get_model("external", "ExternalModelRegistered"), ExternalModelRegistered
        )
        self.assertEqual(
            get_model("tests", "HistoricalExternalModelRegistered"),
            ExternalModelRegistered.histories.model,
        )

        # Test that historical model is defined within app of concrete
        # model rather than abstract base model
        self.assertEqual(get_model("tests", "ConcreteExternal"), ConcreteExternal)
        self.assertEqual(
            get_model("tests", "HistoricalConcreteExternal"),
            ConcreteExternal.history.model,
        )


class HistoryManagerTest(TestCase):
    def test_most_recent(self):
        poll = Poll.objects.create(question="what's up?", pub_date=today)
        poll.question = "how's it going?"
        poll.save()
        poll.question = "why?"
        poll.save()
        poll.question = "how?"
        most_recent = poll.history.most_recent()
        self.assertEqual(most_recent.__class__, Poll)
        self.assertEqual(most_recent.question, "why?")

    def test_get_model(self):
        self.assertEqual(get_model("tests", "poll"), Poll)
        self.assertEqual(get_model("tests", "historicalpoll"), HistoricalPoll)

    def test_most_recent_on_model_class(self):
        Poll.objects.create(question="what's up?", pub_date=today)
        self.assertRaises(TypeError, Poll.history.most_recent)

    def test_most_recent_nonexistant(self):
        # Unsaved poll
        poll = Poll(question="what's up?", pub_date=today)
        self.assertRaises(Poll.DoesNotExist, poll.history.most_recent)
        # Deleted poll
        poll.save()
        poll.delete()
        self.assertRaises(Poll.DoesNotExist, poll.history.most_recent)

    def test_as_of(self):
        poll = Poll.objects.create(question="what's up?", pub_date=today)
        poll.question = "how's it going?"
        poll.save()
        poll.question = "why?"
        poll.save()
        poll.question = "how?"
        most_recent = poll.history.most_recent()
        self.assertEqual(most_recent.question, "why?")
        times = [r.history_date for r in poll.history.all()]

        def question_as_of(time):
            return poll.history.as_of(time).question

        self.assertEqual(question_as_of(times[0]), "why?")
        self.assertEqual(question_as_of(times[1]), "how's it going?")
        self.assertEqual(question_as_of(times[2]), "what's up?")

    def test_as_of_nonexistant(self):
        # Unsaved poll
        poll = Poll(question="what's up?", pub_date=today)
        time = datetime.now()
        self.assertRaises(Poll.DoesNotExist, poll.history.as_of, time)
        # Deleted poll
        poll.save()
        poll.delete()
        self.assertRaises(Poll.DoesNotExist, poll.history.as_of, time)

    def test_foreignkey_field(self):
        why_poll = Poll.objects.create(question="why?", pub_date=today)
        how_poll = Poll.objects.create(question="how?", pub_date=today)
        choice = Choice.objects.create(poll=why_poll, votes=0)
        choice.poll = how_poll
        choice.save()
        most_recent = choice.history.most_recent()
        self.assertEqual(most_recent.poll.pk, how_poll.pk)
        times = [r.history_date for r in choice.history.all()]

        def poll_as_of(time):
            return choice.history.as_of(time).poll

        self.assertEqual(poll_as_of(times[0]).pk, how_poll.pk)
        self.assertEqual(poll_as_of(times[1]).pk, why_poll.pk)

    def test_abstract_inheritance(self):
        for klass in (ConcreteAttr, ConcreteUtil):
            obj = klass.objects.create()
            obj.save()
            update_record, create_record = klass.history.all()
            self.assertTrue(isinstance(update_record, AbstractBase))
            self.assertTrue(isinstance(create_record, AbstractBase))

    def test_invalid_bases(self):
        invalid_bases = (AbstractBase, "InvalidBases")
        for bases in invalid_bases:
            self.assertRaises(TypeError, HistoricalRecords, bases=bases)

    def test_import_related(self):
        field_object = HistoricalChoice._meta.get_field("poll")
        related_model = field_object.remote_field.related_model
        self.assertEqual(related_model, HistoricalChoice)

    def test_string_related(self):
        field_object = HistoricalState._meta.get_field("library")
        related_model = field_object.remote_field.related_model
        self.assertEqual(related_model, HistoricalState)

    def test_state_serialization_of_customfk(self):
        from django.db.migrations import state

        state.ModelState.from_model(HistoricalCustomFKError)


class TestOrderWrtField(TestCase):
    """Check behaviour of _order field added by Meta.order_with_respect_to.

    The Meta.order_with_respect_to option adds an OrderWrt field named
    "_order", where OrderWrt is a proxy class for an IntegerField that sets
    some default options.

    The simple_history strategy is:
    - Convert to a plain IntegerField in the historical record
    - When restoring a historical instance, add the old value.  This may
      result in duplicate ordering values and non-deterministic ordering.
    """

    def setUp(self):
        """Create works in published order."""
        s = self.series = Series.objects.create(
            name="The Chronicles of Narnia", author="C.S. Lewis"
        )
        self.w_lion = s.works.create(title="The Lion, the Witch and the Wardrobe")
        self.w_caspian = s.works.create(title="Prince Caspian")
        self.w_voyage = s.works.create(title="The Voyage of the Dawn Treader")
        self.w_chair = s.works.create(title="The Silver Chair")
        self.w_horse = s.works.create(title="The Horse and His Boy")
        self.w_nephew = s.works.create(title="The Magician's Nephew")
        self.w_battle = s.works.create(title="The Last Battle")

    def test_order(self):
        """Confirm that works are ordered by creation."""
        order = self.series.get_serieswork_order()
        expected = [
            self.w_lion.pk,
            self.w_caspian.pk,
            self.w_voyage.pk,
            self.w_chair.pk,
            self.w_horse.pk,
            self.w_nephew.pk,
            self.w_battle.pk,
        ]
        self.assertSequenceEqual(order, expected)
        self.assertEqual(0, self.w_lion._order)
        self.assertEqual(1, self.w_caspian._order)
        self.assertEqual(2, self.w_voyage._order)
        self.assertEqual(3, self.w_chair._order)
        self.assertEqual(4, self.w_horse._order)
        self.assertEqual(5, self.w_nephew._order)
        self.assertEqual(6, self.w_battle._order)

    def test_order_field_in_historical_model(self):
        work_order_field = self.w_lion._meta.get_field("_order")
        self.assertEqual(type(work_order_field), OrderWrt)

        history = self.w_lion.history.all()[0]
        history_order_field = history._meta.get_field("_order")
        self.assertEqual(type(history_order_field), models.IntegerField)

    def test_history_object_has_order(self):
        history = self.w_lion.history.all()[0]
        self.assertEqual(self.w_lion._order, history.history_object._order)

    def test_restore_object_with_changed_order(self):
        # Change a title
        self.w_caspian.title = "Prince Caspian: The Return to Narnia"
        self.w_caspian.save()
        self.assertEqual(2, len(self.w_caspian.history.all()))
        self.assertEqual(1, self.w_caspian._order)

        # Switch to internal chronological order
        chronological = [
            self.w_nephew.pk,
            self.w_lion.pk,
            self.w_horse.pk,
            self.w_caspian.pk,
            self.w_voyage.pk,
            self.w_chair.pk,
            self.w_battle.pk,
        ]
        self.series.set_serieswork_order(chronological)
        self.assertSequenceEqual(self.series.get_serieswork_order(), chronological)

        # This uses an update, not a save, so no new history is created
        w_caspian = SeriesWork.objects.get(id=self.w_caspian.id)
        self.assertEqual(2, len(w_caspian.history.all()))
        self.assertEqual(1, w_caspian.history.all()[0]._order)
        self.assertEqual(1, w_caspian.history.all()[1]._order)
        self.assertEqual(3, w_caspian._order)

        # Revert to first title, old order
        old = w_caspian.history.all()[1].history_object
        old.save()
        w_caspian = SeriesWork.objects.get(id=self.w_caspian.id)
        self.assertEqual(3, len(w_caspian.history.all()))
        self.assertEqual(1, w_caspian.history.all()[0]._order)
        self.assertEqual(1, w_caspian.history.all()[1]._order)
        self.assertEqual(1, w_caspian.history.all()[2]._order)
        self.assertEqual(1, w_caspian._order)  # The order changed
        w_lion = SeriesWork.objects.get(id=self.w_lion.id)
        self.assertEqual(1, w_lion._order)  # and is identical to another order

        # New order is non-deterministic around identical IDs
        series = Series.objects.get(id=self.series.id)
        order = series.get_serieswork_order()
        self.assertEqual(order[0], self.w_nephew.pk)
        self.assertTrue(order[1] in (self.w_lion.pk, self.w_caspian.pk))
        self.assertTrue(order[2] in (self.w_lion.pk, self.w_caspian.pk))
        self.assertEqual(order[3], self.w_horse.pk)
        self.assertEqual(order[4], self.w_voyage.pk)
        self.assertEqual(order[5], self.w_chair.pk)
        self.assertEqual(order[6], self.w_battle.pk)

    def test_migrations_include_order(self):
        from django.db.migrations import state

        model_state = state.ModelState.from_model(SeriesWork.history.model)
        found = False
        for name, field in model_state.fields:
            if name == "_order":
                found = True
                self.assertEqual(type(field), models.IntegerField)
        assert found, "_order not in fields " + repr(model_state.fields)


class TestLatest(TestCase):
    """"Test behavior of `latest()` without any field parameters"""

    def setUp(self):
        poll = Poll.objects.create(question="Does `latest()` work?", pub_date=yesterday)
        poll.pub_date = today
        poll.save()

    def write_history(self, new_attributes):
        poll_history = HistoricalPoll.objects.all()
        for historical_poll, new_values in zip(poll_history, new_attributes):
            for fieldname, value in new_values.items():
                setattr(historical_poll, fieldname, value)
            historical_poll.save()

    def test_ordered(self):
        self.write_history(
            [{"pk": 1, "history_date": yesterday}, {"pk": 2, "history_date": today}]
        )
        assert HistoricalPoll.objects.latest().pk == 2

    def test_jumbled(self):
        self.write_history(
            [{"pk": 1, "history_date": today}, {"pk": 2, "history_date": yesterday}]
        )
        assert HistoricalPoll.objects.latest().pk == 1

    def test_sameinstant(self):
        self.write_history(
            [{"pk": 1, "history_date": yesterday}, {"pk": 2, "history_date": yesterday}]
        )
        assert HistoricalPoll.objects.latest().pk == 1


class TestMissingOneToOne(TestCase):
    def setUp(self):
        self.manager1 = Employee.objects.create()
        self.manager2 = Employee.objects.create()
        self.employee = Employee.objects.create(manager=self.manager1)
        self.employee.manager = self.manager2
        self.employee.save()
        self.manager1.delete()

    def test_history_is_complete(self):
        historical_manager_ids = list(
            self.employee.history.order_by("pk").values_list("manager_id", flat=True)
        )
        self.assertEqual(historical_manager_ids, [1, 2])

    def test_restore_employee(self):
        historical = self.employee.history.order_by("pk")[0]
        original = historical.instance
        self.assertEqual(original.manager_id, 1)
        with self.assertRaises(Employee.DoesNotExist):
            original.manager


class CustomTableNameTest1(TestCase):
    @staticmethod
    def get_table_name(manager):
        return manager.model._meta.db_table

    def test_custom_table_name(self):
        self.assertEqual(self.get_table_name(Contact.history), "contacts_history")

    def test_custom_table_name_from_register(self):
        self.assertEqual(
            self.get_table_name(ContactRegister.history), "contacts_register_history"
        )


class ExcludeFieldsTest(TestCase):
    def test_restore_pollwithexclude(self):
        poll = PollWithExcludeFields.objects.create(
            question="what's up?", pub_date=today
        )
        historical = poll.history.order_by("pk")[0]
        with self.assertRaises(AttributeError):
            historical.pub_date
        original = historical.instance
        self.assertEqual(original.pub_date, poll.pub_date)


class ExcludeFieldsForDeletedObjectTest(TestCase):
    def setUp(self):
        self.poll = PollWithExcludedFieldsWithDefaults.objects.create(
            question="what's up?", pub_date=today, max_questions=12
        )
        self.historical = self.poll.history.order_by("pk")[0]
        self.poll.delete()

    def test_restore_deleted_poll_exclude_fields(self):
        original = self.historical.instance
        # pub_date don't have default value so it will be None
        self.assertIsNone(original.pub_date)
        # same for max_questions
        self.assertIsNone(original.max_questions)

    def test_restore_deleted_poll_exclude_fields_with_defaults(self):
        poll = self.poll
        original = self.historical.instance
        self.assertEqual(original.expiration_time, poll.expiration_time)
        self.assertEqual(original.place, poll.place)
        self.assertEqual(original.min_questions, poll.min_questions)


class ExcludeForeignKeyTest(TestCase):
    def setUp(self):
        self.poll = PollWithExcludedFKField.objects.create(
            question="Is it?",
            pub_date=today,
            place=Place.objects.create(name="Somewhere"),
        )

    def get_first_historical(self):
        """
        Retrieve the idx'th HistoricalPoll, ordered by time.
        """
        return self.poll.history.order_by("history_date")[0]

    def test_instance_fk_value(self):
        historical = self.get_first_historical()
        original = historical.instance
        self.assertEqual(original.place, self.poll.place)

    def test_history_lacks_fk(self):
        historical = self.get_first_historical()
        with self.assertRaises(AttributeError):
            historical.place

    def test_nb_queries(self):
        with self.assertNumQueries(2):
            historical = self.get_first_historical()
            historical.instance

    def test_changed_value_lost(self):
        new_place = Place.objects.create(name="More precise")
        self.poll.place = new_place
        self.poll.save()
        historical = self.get_first_historical()
        instance = historical.instance
        self.assertEqual(instance.place, new_place)


def add_static_history_ip_address(sender, **kwargs):
    history_instance = kwargs["history_instance"]
    history_instance.ip_address = "192.168.0.1"


class ExtraFieldsStaticIPAddressTestCase(TestCase):
    def setUp(self):
        pre_create_historical_record.connect(
            add_static_history_ip_address,
            sender=HistoricalPollWithHistoricalIPAddress,
            dispatch_uid="add_static_history_ip_address",
        )

    def tearDown(self):
        pre_create_historical_record.disconnect(
            add_static_history_ip_address,
            sender=HistoricalPollWithHistoricalIPAddress,
            dispatch_uid="add_static_history_ip_address",
        )

    def test_extra_ip_address_field_populated_on_save(self):
        poll = PollWithHistoricalIPAddress.objects.create(
            question="Will it blend?", pub_date=today
        )

        poll_history = poll.history.first()

        self.assertEqual("192.168.0.1", poll_history.ip_address)

    def test_extra_ip_address_field_not_present_on_poll(self):
        poll = PollWithHistoricalIPAddress.objects.create(
            question="Will it blend?", pub_date=today
        )

        with self.assertRaises(AttributeError):
            poll.ip_address


def add_dynamic_history_ip_address(sender, **kwargs):
    history_instance = kwargs["history_instance"]
    history_instance.ip_address = HistoricalRecords.thread.request.META["REMOTE_ADDR"]


@override_settings(**middleware_override_settings)
class ExtraFieldsDynamicIPAddressTestCase(TestCase):
    def setUp(self):
        pre_create_historical_record.connect(
            add_dynamic_history_ip_address,
            sender=HistoricalPollWithHistoricalIPAddress,
            dispatch_uid="add_dynamic_history_ip_address",
        )

    def tearDown(self):
        pre_create_historical_record.disconnect(
            add_dynamic_history_ip_address,
            sender=HistoricalPollWithHistoricalIPAddress,
            dispatch_uid="add_dynamic_history_ip_address",
        )

    def test_signal_is_able_to_retrieve_request_from_thread(self):
        data = {"question": "Will it blend?", "pub_date": "2018-10-30"}

        self.client.post(reverse("pollip-add"), data=data)

        polls = PollWithHistoricalIPAddress.objects.all()
        self.assertEqual(1, polls.count())

        poll_history = polls[0].history.first()
        self.assertEqual("127.0.0.1", poll_history.ip_address)


class WarningOnAbstractModelWithInheritFalseTest(TestCase):
    def test_warning_on_abstract_model_with_inherit_false(self):
        with warnings.catch_warnings(record=True) as w:

            class AbstractModelWithInheritFalse(models.Model):
                string = models.CharField()
                history = HistoricalRecords()

                class Meta:
                    abstract = True

            self.assertEqual(len(w), 1)
            self.assertTrue(issubclass(w[0].category, UserWarning))
            self.assertEqual(
                str(w[0].message),
                "HistoricalRecords added to abstract model "
                "(AbstractModelWithInheritFalse) without "
                "inherit=True",
            )


class MultiDBWithUsingTest(TestCase):
    """Asserts historical manager respects `using()` and the `using`
    keyword argument in `save()`.
    """

<<<<<<< HEAD
    databases = "__all__"
=======
    if django.VERSION >= (2, 2, 0, "final"):
        databases = {"default", "other"}
    else:
        multi_db = True

>>>>>>> 80469cc0
    db_name = "other"

    def test_multidb_with_using_not_on_default(self):
        model = ModelWithHistoryUsingBaseModelDb.objects.using(self.db_name).create(
            name="1-84356-028-1"
        )
        self.assertRaises(ObjectDoesNotExist, model.history.get, name="1-84356-028-1")

    def test_multidb_with_using_is_on_dbtwo(self):
        model = ModelWithHistoryUsingBaseModelDb.objects.using(self.db_name).create(
            name="1-84356-028-1"
        )
        try:
            model.history.using(self.db_name).get(name="1-84356-028-1")
        except ObjectDoesNotExist:
            self.fail("ObjectDoesNotExist unexpectedly raised.")

    def test_multidb_with_using_and_fk_not_on_default(self):
        model = ModelWithHistoryUsingBaseModelDb.objects.using(self.db_name).create(
            name="1-84356-028-1"
        )
        parent_model = ModelWithFkToModelWithHistoryUsingBaseModelDb.objects.using(
            self.db_name
        ).create(fk=model)
        self.assertRaises(ObjectDoesNotExist, parent_model.history.get, fk=model)

    def test_multidb_with_using_and_fk_on_dbtwo(self):
        model = ModelWithHistoryUsingBaseModelDb.objects.using(self.db_name).create(
            name="1-84356-028-1"
        )
        parent_model = ModelWithFkToModelWithHistoryUsingBaseModelDb.objects.using(
            self.db_name
        ).create(fk=model)
        try:
            parent_model.history.using(self.db_name).get(fk=model)
        except ObjectDoesNotExist:
            self.fail("ObjectDoesNotExist unexpectedly raised.")

    def test_multidb_with_using_keyword_in_save_not_on_default(self):
        model = ModelWithHistoryUsingBaseModelDb(name="1-84356-028-1")
        model.save(using=self.db_name)
        self.assertRaises(ObjectDoesNotExist, model.history.get, name="1-84356-028-1")

    def test_multidb_with_using_keyword_in_save_on_dbtwo(self):
        model = ModelWithHistoryUsingBaseModelDb(name="1-84356-028-1")
        model.save(using=self.db_name)
        try:
            model.history.using(self.db_name).get(name="1-84356-028-1")
        except ObjectDoesNotExist:
            self.fail("ObjectDoesNotExist unexpectedly raised.")

    def test_multidb_with_using_keyword_in_save_with_fk(self):
        model = ModelWithHistoryUsingBaseModelDb(name="1-84356-028-1")
        model.save(using=self.db_name)
        parent_model = ModelWithFkToModelWithHistoryUsingBaseModelDb(fk=model)
        parent_model.save(using=self.db_name)
        # assert not created on default
        self.assertRaises(ObjectDoesNotExist, parent_model.history.get, fk=model)
        # assert created on dbtwo
        try:
            parent_model.history.using(self.db_name).get(fk=model)
        except ObjectDoesNotExist:
            self.fail("ObjectDoesNotExist unexpectedly raised.")

    def test_multidb_with_using_keyword_in_save_and_update(self):
        model = ModelWithHistoryUsingBaseModelDb.objects.using(self.db_name).create(
            name="1-84356-028-1"
        )
        model.save(using=self.db_name)
        self.assertEqual(
            ["+", "~"],
            [
                obj.history_type
                for obj in model.history.using(self.db_name)
                .all()
                .order_by("history_date")
            ],
        )

    def test_multidb_with_using_keyword_in_save_and_delete(self):
        HistoricalModelWithHistoryUseBaseModelDb = get_history_model_for_model(
            ModelWithHistoryUsingBaseModelDb
        )
        model = ModelWithHistoryUsingBaseModelDb.objects.using(self.db_name).create(
            name="1-84356-028-1"
        )
        model.save(using=self.db_name)
        model.delete(using=self.db_name)
        self.assertEqual(
            ["+", "~", "-"],
            [
                obj.history_type
                for obj in HistoricalModelWithHistoryUseBaseModelDb.objects.using(
                    self.db_name
                )
                .all()
                .order_by("history_date")
            ],
        )


class ForeignKeyToSelfTest(TestCase):
    def setUp(self):
        self.model = ForeignKeyToSelfModel
        self.history_model = self.model.history.model

    def test_foreign_key_to_self_using_model_str(self):
        self.assertEqual(
            self.model, self.history_model.fk_to_self.field.remote_field.model
        )

    def test_foreign_key_to_self_using_self_str(self):
        self.assertEqual(
            self.model, self.history_model.fk_to_self_using_str.field.remote_field.model
        )


@override_settings(**database_router_override_settings)
class MultiDBExplicitHistoryUserIDTest(TestCase):
    if django.VERSION >= (2, 2):
        databases = {"default", "other"}

    def setUp(self):
        self.user = get_user_model().objects.create(
            username="username", email="username@test.com", password="top_secret"
        )

    @unittest.skipIf(
        django.VERSION < (2, 1), "Bug with allow_relation call before Django 2.1"
    )
    def test_history_user_with_fk_in_different_db_raises_value_error(self):
        instance = ExternalModel(name="random_name")
        instance._history_user = self.user
        with self.assertRaises(ValueError):
            instance.save()

    @unittest.skipIf(
        django.VERSION < (2, 0) or django.VERSION >= (2, 1),
        "Django 2.0 is first version with sqlite db constraints",
    )
    def test_history_user_with_fk_in_different_db_raises_integrity_error_in_2_0(self):
        instance = ExternalModel(name="random_name")
        instance._history_user = self.user
        with self.assertRaises(IntegrityError):
            instance.save()

    @unittest.skipUnless(
        django.VERSION < (2, 0),
        "Django 1.11 doesn't have integrity constraints on sqlite",
    )
    def test_history_user_with_fk_in_different_db_raises_error(self):
        instance = ExternalModel(name="random_name")
        instance._history_user = self.user
        instance.save()

        with self.assertRaises(CustomUser.DoesNotExist):
            instance.history.first().history_user

    def test_history_user_with_integer_field(self):
        instance = ExternalModelWithCustomUserIdField(name="random_name")
        instance._history_user = self.user
        instance.save()

        self.assertEqual(self.user.id, instance.history.first().history_user_id)
        self.assertEqual(self.user, instance.history.first().history_user)

    def test_history_user_is_none(self):
        instance = ExternalModelWithCustomUserIdField.objects.create(name="random_name")

        self.assertIsNone(instance.history.first().history_user_id)
        self.assertIsNone(instance.history.first().history_user)

    def test_history_user_does_not_exist(self):
        instance = ExternalModelWithCustomUserIdField(name="random_name")
        instance._history_user = self.user
        instance.save()

        self.assertEqual(self.user.id, instance.history.first().history_user_id)
        self.assertEqual(self.user, instance.history.first().history_user)

        user_id = self.user.id
        self.user.delete()

        self.assertEqual(user_id, instance.history.first().history_user_id)
        self.assertIsNone(instance.history.first().history_user)


class RelatedNameTest(TestCase):
    def setUp(self):
        self.user_one = get_user_model().objects.create(
            username="username_one", email="first@user.com", password="top_secret"
        )
        self.user_two = get_user_model().objects.create(
            username="username_two", email="second@user.com", password="top_secret"
        )

        self.one = Street(name="Test Street")
        self.one._history_user = self.user_one
        self.one.save()

        self.two = Street(name="Sesame Street")
        self.two._history_user = self.user_two
        self.two.save()

        self.one.name = "ABC Street"
        self.one._history_user = self.user_two
        self.one.save()

    def test_relation(self):
        self.assertEqual(self.one.history.count(), 2)
        self.assertEqual(self.two.history.count(), 1)

    def test_filter(self):
        self.assertEqual(
            Street.objects.filter(history__history_user=self.user_one.pk).count(), 1
        )
        self.assertEqual(
            Street.objects.filter(history__history_user=self.user_two.pk).count(), 2
        )

    def test_name_equals_manager(self):
        with self.assertRaises(RelatedNameConflictError):
            register(Place, manager_name="history", related_name="history")

    def test_deletion(self):
        self.two.delete()

        self.assertEqual(Street.log.filter(history_relation=2).count(), 2)
        self.assertEqual(Street.log.count(), 4)

    def test_revert(self):
        id = self.one.pk

        self.one.delete()
        self.assertEqual(
            Street.objects.filter(history__history_user=self.user_one.pk).count(), 0
        )
        self.assertEqual(Street.objects.filter(pk=id).count(), 0)

        old = Street.log.filter(id=id).first()
        old.history_object.save()
        self.assertEqual(
            Street.objects.filter(history__history_user=self.user_one.pk).count(), 1
        )

        self.one = Street.objects.get(pk=id)
        self.assertEqual(self.one.history.count(), 4)


@override_settings(**database_router_override_settings_history_in_diff_db)
class SaveHistoryInSeparateDatabaseTestCase(TestCase):
<<<<<<< HEAD
    databases = "__all__"
=======
    if django.VERSION >= (2, 2, 0, "final"):
        databases = {"default", "other"}
    else:
        multi_db = True
>>>>>>> 80469cc0

    def setUp(self):
        self.model = ModelWithHistoryInDifferentDb.objects.create(name="test")

    def test_history_model_saved_in_separate_db(self):
        self.assertEqual(0, self.model.history.using("default").count())
        self.assertEqual(1, self.model.history.count())
        self.assertEqual(1, self.model.history.using("other").count())
        self.assertEqual(
            1, ModelWithHistoryInDifferentDb.objects.using("default").count()
        )
        self.assertEqual(1, ModelWithHistoryInDifferentDb.objects.count())
        self.assertEqual(
            0, ModelWithHistoryInDifferentDb.objects.using("other").count()
        )

    def test_history_model_saved_in_separate_db_on_delete(self):
        id = self.model.id
        self.model.delete()

        self.assertEqual(
            0,
            ModelWithHistoryInDifferentDb.history.using("default")
            .filter(id=id)
            .count(),
        )
        self.assertEqual(2, ModelWithHistoryInDifferentDb.history.filter(id=id).count())
        self.assertEqual(
            2,
            ModelWithHistoryInDifferentDb.history.using("other").filter(id=id).count(),
        )
        self.assertEqual(
            0, ModelWithHistoryInDifferentDb.objects.using("default").count()
        )
        self.assertEqual(0, ModelWithHistoryInDifferentDb.objects.count())
        self.assertEqual(
            0, ModelWithHistoryInDifferentDb.objects.using("other").count()
        )<|MERGE_RESOLUTION|>--- conflicted
+++ resolved
@@ -1360,15 +1360,10 @@
     keyword argument in `save()`.
     """
 
-<<<<<<< HEAD
-    databases = "__all__"
-=======
     if django.VERSION >= (2, 2, 0, "final"):
         databases = {"default", "other"}
     else:
         multi_db = True
-
->>>>>>> 80469cc0
     db_name = "other"
 
     def test_multidb_with_using_not_on_default(self):
@@ -1620,14 +1615,10 @@
 
 @override_settings(**database_router_override_settings_history_in_diff_db)
 class SaveHistoryInSeparateDatabaseTestCase(TestCase):
-<<<<<<< HEAD
-    databases = "__all__"
-=======
     if django.VERSION >= (2, 2, 0, "final"):
         databases = {"default", "other"}
     else:
         multi_db = True
->>>>>>> 80469cc0
 
     def setUp(self):
         self.model = ModelWithHistoryInDifferentDb.objects.create(name="test")
