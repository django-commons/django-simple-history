from __future__ import unicode_literals

import unittest
import uuid
import warnings
from datetime import datetime, timedelta
from django.apps import apps
from django.contrib.auth import get_user_model
from django.core.files.base import ContentFile
from django.db import models
from django.db.models.fields.proxy import OrderWrt
from django.test import TestCase, override_settings
from django.urls import reverse

from simple_history.models import HistoricalRecords, ModelChange
from simple_history.signals import pre_create_historical_record
from simple_history.tests.tests.utils import middleware_override_settings
from simple_history.utils import update_change_reason
from ..external.models import ExternalModel2, ExternalModel4
from ..models import (
    AbstractBase,
    AdminProfile,
    Book,
    Bookcase,
    BucketData,
    BucketDataRegisterChangedBy,
    BucketMember,
    CharFieldChangeReasonModel,
    Choice,
    City,
    ConcreteAttr,
    ConcreteExternal,
    ConcreteUtil,
    Contact,
    ContactRegister,
    Country,
<<<<<<< HEAD
=======
    CustomManagerNameModel,
    DefaultTextFieldChangeReasonModel,
>>>>>>> 664830c3
    Document,
    Employee,
    ExternalModel1,
    ExternalModel3,
    FileModel,
    HistoricalChoice,
    HistoricalCustomFKError,
    HistoricalPoll,
    HistoricalPollWithHistoricalIPAddress,
    HistoricalState,
    OverrideModelNameAsCallable,
    OverrideModelNameUsingBaseModel1,
    MyOverrideModelNameRegisterMethod1,
    Library,
    MultiOneToOne,
    Person,
    Place,
    Poll,
    PollInfo,
    PollWithExcludeFields,
    PollWithExcludedFKField,
    PollWithHistoricalIPAddress,
    Province,
    Restaurant,
    SelfFK,
    Series,
    SeriesWork,
    State,
    Temperature,
    UUIDDefaultModel,
    UUIDModel,
    UnicodeVerboseName,
    UserTextFieldChangeReasonModel,
    WaterLevel,
)

get_model = apps.get_model
User = get_user_model()
today = datetime(2021, 1, 1, 10, 0)
tomorrow = today + timedelta(days=1)
yesterday = today - timedelta(days=1)


def get_fake_file(filename):
    fake_file = ContentFile("file data")
    fake_file.name = filename
    return fake_file


class HistoricalRecordsTest(TestCase):
    def assertDatetimesEqual(self, time1, time2):
        self.assertAlmostEqual(time1, time2, delta=timedelta(seconds=2))

    def assertRecordValues(self, record, klass, values_dict):
        for key, value in values_dict.items():
            self.assertEqual(getattr(record, key), value)
        self.assertEqual(record.history_object.__class__, klass)
        for key, value in values_dict.items():
            if key not in ["history_type", "history_change_reason"]:
                self.assertEqual(getattr(record.history_object, key), value)

    def test_create(self):
        p = Poll(question="what's up?", pub_date=today)
        p.save()
        record, = p.history.all()
        self.assertRecordValues(
            record,
            Poll,
            {
                "question": "what's up?",
                "pub_date": today,
                "id": p.id,
                "history_type": "+",
            },
        )
        self.assertDatetimesEqual(record.history_date, datetime.now())

    def test_update(self):
        Poll.objects.create(question="what's up?", pub_date=today)
        p = Poll.objects.get()
        p.pub_date = tomorrow
        p.save()
        update_change_reason(p, "future poll")
        update_record, create_record = p.history.all()
        self.assertRecordValues(
            create_record,
            Poll,
            {
                "question": "what's up?",
                "pub_date": today,
                "id": p.id,
                "history_change_reason": None,
                "history_type": "+",
            },
        )
        self.assertRecordValues(
            update_record,
            Poll,
            {
                "question": "what's up?",
                "pub_date": tomorrow,
                "id": p.id,
                "history_change_reason": "future poll",
                "history_type": "~",
            },
        )
        self.assertDatetimesEqual(update_record.history_date, datetime.now())

    def test_delete_verify_change_reason_implicitly(self):
        p = Poll.objects.create(question="what's up?", pub_date=today)
        poll_id = p.id
        p.changeReason = "wrongEntry"
        p.delete()
        delete_record, create_record = Poll.history.all()
        self.assertRecordValues(
            create_record,
            Poll,
            {
                "question": "what's up?",
                "pub_date": today,
                "id": poll_id,
                "history_change_reason": None,
                "history_type": "+",
            },
        )
        self.assertRecordValues(
            delete_record,
            Poll,
            {
                "question": "what's up?",
                "pub_date": today,
                "id": poll_id,
                "history_change_reason": "wrongEntry",
                "history_type": "-",
            },
        )

    def test_delete_verify_change_reason_explicity(self):
        p = Poll.objects.create(question="what's up?", pub_date=today)
        poll_id = p.id
        p.delete()
        update_change_reason(p, "wrongEntry")
        delete_record, create_record = Poll.history.all()
        self.assertRecordValues(
            create_record,
            Poll,
            {
                "question": "what's up?",
                "pub_date": today,
                "id": poll_id,
                "history_change_reason": None,
                "history_type": "+",
            },
        )
        self.assertRecordValues(
            delete_record,
            Poll,
            {
                "question": "what's up?",
                "pub_date": today,
                "id": poll_id,
                "history_change_reason": "wrongEntry",
                "history_type": "-",
            },
        )

    def test_cascade_delete_history(self):
        thames = WaterLevel.objects.create(waters="Thames", level=2.5, date=today)
        nile = WaterLevel.objects.create(waters="Nile", level=2.5, date=today)

        self.assertEqual(len(thames.history.all()), 1)
        self.assertEqual(len(nile.history.all()), 1)

        nile.delete()

        self.assertEqual(len(thames.history.all()), 1)
        self.assertEqual(len(nile.history.all()), 0)

    def test_save_without_historical_record(self):
        pizza_place = Restaurant.objects.create(name="Pizza Place", rating=3)
        pizza_place.rating = 4
        pizza_place.save_without_historical_record()
        pizza_place.rating = 6
        pizza_place.save()
        update_record, create_record = Restaurant.updates.all()
        self.assertRecordValues(
            create_record,
            Restaurant,
            {
                "name": "Pizza Place",
                "rating": 3,
                "id": pizza_place.id,
                "history_type": "+",
            },
        )
        self.assertRecordValues(
            update_record,
            Restaurant,
            {
                "name": "Pizza Place",
                "rating": 6,
                "id": pizza_place.id,
                "history_type": "~",
            },
        )

    def test_save_without_historical_record_for_registered_model(self):
        model = ExternalModel3.objects.create(name="registered model")
        self.assertTrue(hasattr(model, "save_without_historical_record"))

    def test_save_raises_exception(self):
        anthony = Person(name="Anthony Gillard")
        with self.assertRaises(RuntimeError):
            anthony.save_without_historical_record()
        self.assertFalse(hasattr(anthony, "skip_history_when_saving"))
        self.assertEqual(Person.history.count(), 0)
        anthony.save()
        self.assertEqual(Person.history.count(), 1)

    def test_foreignkey_field(self):
        why_poll = Poll.objects.create(question="why?", pub_date=today)
        how_poll = Poll.objects.create(question="how?", pub_date=today)
        choice = Choice.objects.create(poll=why_poll, votes=0)
        choice.poll = how_poll
        choice.save()
        update_record, create_record = Choice.history.all()
        self.assertRecordValues(
            create_record,
            Choice,
            {"poll_id": why_poll.id, "votes": 0, "id": choice.id, "history_type": "+"},
        )
        self.assertRecordValues(
            update_record,
            Choice,
            {"poll_id": how_poll.id, "votes": 0, "id": choice.id, "history_type": "~"},
        )

    def test_foreignkey_still_allows_reverse_lookup_via_set_attribute(self):
        lib = Library.objects.create()
        state = State.objects.create(library=lib)
        self.assertTrue(hasattr(lib, "state_set"))
        self.assertIsNone(
            state._meta.get_field("library").remote_field.related_name,
            "the '+' shouldn't leak through to the original "
            "model's field related_name",
        )

    def test_file_field(self):
        model = FileModel.objects.create(file=get_fake_file("name"))
        self.assertEqual(model.file.name, "files/name")
        model.file.delete()
        update_record, create_record = model.history.all()
        self.assertEqual(create_record.file, "files/name")
        self.assertEqual(update_record.file, "")

    def test_inheritance(self):
        pizza_place = Restaurant.objects.create(name="Pizza Place", rating=3)
        pizza_place.rating = 4
        pizza_place.save()
        update_record, create_record = Restaurant.updates.all()
        self.assertRecordValues(
            create_record,
            Restaurant,
            {
                "name": "Pizza Place",
                "rating": 3,
                "id": pizza_place.id,
                "history_type": "+",
            },
        )
        self.assertRecordValues(
            update_record,
            Restaurant,
            {
                "name": "Pizza Place",
                "rating": 4,
                "id": pizza_place.id,
                "history_type": "~",
            },
        )

    def test_specify_history_user(self):
        user1 = User.objects.create_user("user1", "1@example.com")
        user2 = User.objects.create_user("user2", "1@example.com")
        document = Document.objects.create(changed_by=user1)
        document.changed_by = user2
        document.save()
        document.changed_by = None
        document.save()
        self.assertEqual(
            [d.history_user for d in document.history.all()], [None, user2, user1]
        )

    def test_specify_history_date_1(self):
        temperature = Temperature.objects.create(
            location="London", temperature=14, _history_date=today
        )
        temperature.temperature = 16
        temperature._history_date = yesterday
        temperature.save()
        self.assertEqual(
            [t.history_date for t in temperature.history.all()], [today, yesterday]
        )

    def test_specify_history_date_2(self):
        river = WaterLevel.objects.create(waters="Thames", level=2.5, date=today)
        river.level = 2.6
        river.date = yesterday
        river.save()
        for t in river.history.all():
            self.assertEqual(t.date, t.history_date)

    def test_non_default_primary_key_save(self):
        book1 = Book.objects.create(isbn="1-84356-028-1")
        book2 = Book.objects.create(isbn="1-84356-028-2")
        library = Library.objects.create(book=book1)
        library.book = book2
        library.save()
        library.book = None
        library.save()
        self.assertEqual(
            [l.book_id for l in library.history.all()], [None, book2.pk, book1.pk]
        )

    def test_string_defined_foreign_key_save(self):
        library1 = Library.objects.create()
        library2 = Library.objects.create()
        state = State.objects.create(library=library1)
        state.library = library2
        state.save()
        state.library = None
        state.save()
        self.assertEqual(
            [s.library_id for s in state.history.all()],
            [None, library2.pk, library1.pk],
        )

    def test_self_referential_foreign_key(self):
        model = SelfFK.objects.create()
        other = SelfFK.objects.create()
        model.fk = model
        model.save()
        model.fk = other
        model.save()
        self.assertEqual(
            [m.fk_id for m in model.history.all()], [other.id, model.id, None]
        )

    def test_to_field_foreign_key_save(self):
        country = Country.objects.create(code="US")
        country2 = Country.objects.create(code="CA")
        province = Province.objects.create(country=country)
        province.country = country2
        province.save()
        self.assertEqual(
            [c.country_id for c in province.history.all()],
            [country2.code, country.code],
        )

    def test_db_column_foreign_key_save(self):
        country = Country.objects.create(code="US")
        city = City.objects.create(country=country)
        country_field = City._meta.get_field("country")
        self.assertIn(
            getattr(country_field, "db_column"), str(city.history.all().query)
        )

    def test_raw_save(self):
        document = Document()
        document.save_base(raw=True)
        self.assertEqual(document.history.count(), 0)
        document.save()
        self.assertRecordValues(
            document.history.get(),
            Document,
            {"changed_by_id": None, "id": document.id, "history_type": "~"},
        )

    def test_unicode_verbose_name(self):
        instance = UnicodeVerboseName()
        instance.save()
        self.assertEqual(
            "historical \u570b", instance.history.all()[0]._meta.verbose_name
        )

    def test_user_can_set_verbose_name(self):
        b = Book(isbn="54321")
        b.save()
        self.assertEqual("dead trees", b.history.all()[0]._meta.verbose_name)

    def test_historical_verbose_name_follows_model_verbose_name(self):
        library = Library()
        library.save()
        self.assertEqual(
            "historical quiet please", library.history.get()._meta.verbose_name
        )

    def test_foreignkey_primarykey(self):
        """Test saving a tracked model with a `ForeignKey` primary key."""
        poll = Poll(pub_date=today)
        poll.save()
        poll_info = PollInfo(poll=poll)
        poll_info.save()

    def test_model_with_excluded_fields(self):
        p = PollWithExcludeFields(question="what's up?", pub_date=today)
        p.save()
        history = PollWithExcludeFields.history.all()[0]
        all_fields_names = [f.name for f in history._meta.fields]
        self.assertIn("question", all_fields_names)
        self.assertNotIn("pub_date", all_fields_names)

    def test_user_model_override(self):
        user1 = User.objects.create_user("user1", "1@example.com")
        user2 = User.objects.create_user("user2", "1@example.com")
        member1 = BucketMember.objects.create(name="member1", user=user1)
        member2 = BucketMember.objects.create(name="member2", user=user2)
        bucket_data = BucketData.objects.create(changed_by=member1)
        bucket_data.changed_by = member2
        bucket_data.save()
        bucket_data.changed_by = None
        bucket_data.save()
        self.assertEqual(
            [d.history_user for d in bucket_data.history.all()],
            [None, member2, member1],
        )

    def test_user_model_override_registered(self):
        user1 = User.objects.create_user("user1", "1@example.com")
        user2 = User.objects.create_user("user2", "1@example.com")
        member1 = BucketMember.objects.create(name="member1", user=user1)
        member2 = BucketMember.objects.create(name="member2", user=user2)
        bucket_data = BucketDataRegisterChangedBy.objects.create(changed_by=member1)
        bucket_data.changed_by = member2
        bucket_data.save()
        bucket_data.changed_by = None
        bucket_data.save()
        self.assertEqual(
            [d.history_user for d in bucket_data.history.all()],
            [None, member2, member1],
        )

    def test_uuid_history_id(self):
        entry = UUIDModel.objects.create()

        history = entry.history.all()[0]
        self.assertTrue(isinstance(history.history_id, uuid.UUID))

    def test_uuid_default_history_id(self):
        entry = UUIDDefaultModel.objects.create()

        history = entry.history.all()[0]
        self.assertTrue(isinstance(history.history_id, uuid.UUID))

    def test_default_history_change_reason(self):
        entry = CharFieldChangeReasonModel.objects.create(greeting="what's up?")
        history = entry.history.get()

        self.assertEqual(history.history_change_reason, None)

    def test_charfield_history_change_reason(self):
        # Default CharField and length
        entry = CharFieldChangeReasonModel.objects.create(greeting="what's up?")
        entry.greeting = "what is happening?"
        entry.save()
        update_change_reason(entry, "Change greeting.")

        history = entry.history.all()[0]
        field = history._meta.get_field("history_change_reason")

        self.assertTrue(isinstance(field, models.CharField))
        self.assertTrue(field.max_length, 100)

    def test_default_textfield_history_change_reason(self):
        # TextField usage is determined by settings
        entry = DefaultTextFieldChangeReasonModel.objects.create(greeting="what's up?")
        entry.greeting = "what is happening?"
        entry.save()

        reason = "Change greeting"
        update_change_reason(entry, reason)

        history = entry.history.all()[0]
        field = history._meta.get_field("history_change_reason")

        self.assertTrue(isinstance(field, models.TextField))
        self.assertEqual(history.history_change_reason, reason)

    def test_user_textfield_history_change_reason(self):
        # TextField instance is passed in init
        entry = UserTextFieldChangeReasonModel.objects.create(greeting="what's up?")
        entry.greeting = "what is happening?"
        entry.save()

        reason = "Change greeting"
        update_change_reason(entry, reason)

        history = entry.history.all()[0]
        field = history._meta.get_field("history_change_reason")

        self.assertTrue(isinstance(field, models.TextField))
        self.assertEqual(history.history_change_reason, reason)

    def test_history_diff_includes_changed_fields(self):
        p = Poll.objects.create(question="what's up?", pub_date=today)
        p.question = "what's up, man?"
        p.save()
        new_record, old_record = p.history.all()
        delta = new_record.diff_against(old_record)
        expected_change = ModelChange("question", "what's up?", "what's up, man")
        self.assertEqual(delta.changed_fields, ["question"])
        self.assertEqual(delta.old_record, old_record)
        self.assertEqual(delta.new_record, new_record)
        self.assertEqual(expected_change.field, delta.changes[0].field)

    def test_history_diff_does_not_include_unchanged_fields(self):
        p = Poll.objects.create(question="what's up?", pub_date=today)
        p.question = "what's up, man?"
        p.save()
        new_record, old_record = p.history.all()
        delta = new_record.diff_against(old_record)
        self.assertNotIn("pub_date", delta.changed_fields)

    def test_history_diff_with_incorrect_type(self):
        p = Poll.objects.create(question="what's up?", pub_date=today)
        p.question = "what's up, man?"
        p.save()
        new_record, old_record = p.history.all()
        with self.assertRaises(TypeError):
            new_record.diff_against("something")


class GetPrevRecordAndNextRecordTestCase(TestCase):
    def assertRecordsMatch(self, record_a, record_b):
        self.assertEqual(record_a, record_b)
        self.assertEqual(record_a.question, record_b.question)

    def setUp(self):
        self.poll = Poll(question="what's up?", pub_date=today)
        self.poll.save()

    def test_get_prev_record(self):

        self.poll.question = "ask questions?"
        self.poll.save()
        self.poll.question = "eh?"
        self.poll.save()
        self.poll.question = "one more?"
        self.poll.save()
        first_record = self.poll.history.filter(question="what's up?").get()
        second_record = self.poll.history.filter(question="ask questions?").get()
        third_record = self.poll.history.filter(question="eh?").get()
        fourth_record = self.poll.history.filter(question="one more?").get()

        self.assertRecordsMatch(second_record.prev_record, first_record)
        self.assertRecordsMatch(third_record.prev_record, second_record)
        self.assertRecordsMatch(fourth_record.prev_record, third_record)

    def test_get_prev_record_none_if_only(self):
        self.assertEqual(self.poll.history.count(), 1)
        record = self.poll.history.get()
        self.assertIsNone(record.prev_record)

    def test_get_prev_record_none_if_earliest(self):
        self.poll.question = "ask questions?"
        self.poll.save()
        first_record = self.poll.history.filter(question="what's up?").get()
        self.assertIsNone(first_record.prev_record)

    def get_prev_record_with_custom_manager_name(self):
        instance = CustomManagerNameModel(name="Test name 1")
        instance.save()
        instance.name = "Test name 2"
        first_record = instance.log.filter(name="Test name").get()
        second_record = instance.log.filter(name="Test name 2").get()

        self.assertRecordsMatch(second_record.prev_record, first_record)

    def test_get_next_record(self):
        self.poll.question = "ask questions?"
        self.poll.save()
        self.poll.question = "eh?"
        self.poll.save()
        self.poll.question = "one more?"
        self.poll.save()
        first_record = self.poll.history.filter(question="what's up?").get()
        second_record = self.poll.history.filter(question="ask questions?").get()
        third_record = self.poll.history.filter(question="eh?").get()
        fourth_record = self.poll.history.filter(question="one more?").get()
        self.assertIsNone(fourth_record.next_record)

        self.assertRecordsMatch(first_record.next_record, second_record)
        self.assertRecordsMatch(second_record.next_record, third_record)
        self.assertRecordsMatch(third_record.next_record, fourth_record)

    def test_get_next_record_none_if_only(self):
        self.assertEqual(self.poll.history.count(), 1)
        record = self.poll.history.get()
        self.assertIsNone(record.next_record)

    def test_get_next_record_none_if_most_recent(self):
        self.poll.question = "ask questions?"
        self.poll.save()
        recent_record = self.poll.history.filter(question="ask questions?").get()
        self.assertIsNone(recent_record.next_record)

    def get_next_record_with_custom_manager_name(self):
        instance = CustomManagerNameModel(name="Test name 1")
        instance.save()
        instance.name = "Test name 2"
        first_record = instance.log.filter(name="Test name").get()
        second_record = instance.log.filter(name="Test name 2").get()

        self.assertRecordsMatch(first_record.next_record, second_record)


class CreateHistoryModelTests(unittest.TestCase):
    def test_create_history_model_with_one_to_one_field_to_integer_field(self):
        records = HistoricalRecords()
        records.module = AdminProfile.__module__
        try:
            records.create_history_model(AdminProfile, False)
        except Exception:
            self.fail(
                "SimpleHistory should handle foreign keys to one to one"
                "fields to integer fields without throwing an exception"
            )

    def test_create_history_model_with_one_to_one_field_to_char_field(self):
        records = HistoricalRecords()
        records.module = Bookcase.__module__
        try:
            records.create_history_model(Bookcase, False)
        except Exception:
            self.fail(
                "SimpleHistory should handle foreign keys to one to one"
                "fields to char fields without throwing an exception."
            )

    def test_create_history_model_with_multiple_one_to_ones(self):
        records = HistoricalRecords()
        records.module = MultiOneToOne.__module__
        try:
            records.create_history_model(MultiOneToOne, False)
        except Exception:
            self.fail(
                "SimpleHistory should handle foreign keys to one to one"
                "fields to one to one fields without throwing an "
                "exception."
            )

    def verify_custom_model_name_feature(
        self, model, expected_class_name, expected_table_name
    ):
        history_model = model.history.model
        self.assertEqual(history_model.__name__, expected_class_name)
        self.assertEqual(history_model._meta.db_table, expected_table_name)

    def test_instantiate_history_model_with_custom_model_name(self):
        try:
            from ..models import OverrideModelNameAsString
        except ImportError:
            self.fail("{}OverrideModelNameAsString is in wrong module")
        expected_clazz_name = "MyHistoricalCustomNameModel"
        self.verify_custom_model_name_feature(
            OverrideModelNameAsString(),
            expected_clazz_name,
            "tests_{}".format(expected_clazz_name.lower()),
        )

        try:
            from ..models import OverrideModelNameRegisterMethod1
        except ImportError:
            self.fail("OverrideModelNameRegisterMethod1 is in wrong module")

        clazz = OverrideModelNameRegisterMethod1()
        expected_clazz_name = "MyOverrideModelNameRegisterMethod1"
        self.verify_custom_model_name_feature(
            clazz, expected_clazz_name, "tests_{}".format(expected_clazz_name.lower())
        )
        clazz = OverrideModelNameUsingBaseModel1
        expected_clazz_name = "Audit{}".format(clazz.__name__)
        self.verify_custom_model_name_feature(
            clazz, expected_clazz_name, "tests_" + expected_clazz_name.lower()
        )

        from ..models import OverrideModelNameUsingExternalModel1

        clazz = OverrideModelNameUsingExternalModel1
        expected_clazz_name = "Audit{}".format(clazz.__name__)
        self.verify_custom_model_name_feature(
            clazz, expected_clazz_name, "tests_" + expected_clazz_name.lower()
        )

        from ..models import OverrideModelNameUsingExternalModel2

        clazz = OverrideModelNameUsingExternalModel2
        expected_clazz_name = "Audit{}".format(clazz.__name__)
        self.verify_custom_model_name_feature(
            clazz, expected_clazz_name, "external_" + expected_clazz_name.lower()
        )

        from simple_history import register
        from ..models import OverrideModelNameRegisterMethod2

        try:
            register(
                OverrideModelNameRegisterMethod2,
                custom_model_name=lambda x: "{}".format(x),
            )
        except ValueError:
            self.assertRaises(ValueError)


class AppLabelTest(TestCase):
    def get_table_name(self, manager):
        return manager.model._meta.db_table

    def test_explicit_app_label(self):
        self.assertEqual(
            self.get_table_name(ExternalModel1.objects), "external_externalmodel1"
        )

        self.assertEqual(
            self.get_table_name(ExternalModel1.history),
            "external_historicalexternalmodel1",
        )

    def test_default_app_label(self):
        self.assertEqual(
            self.get_table_name(ExternalModel2.objects), "external_externalmodel2"
        )
        self.assertEqual(
            self.get_table_name(ExternalModel2.history),
            "external_historicalexternalmodel2",
        )

    def test_register_app_label(self):
        self.assertEqual(
            self.get_table_name(ExternalModel3.objects), "tests_externalmodel3"
        )
        self.assertEqual(
            self.get_table_name(ExternalModel3.histories),
            "external_historicalexternalmodel3",
        )
        self.assertEqual(
            self.get_table_name(ExternalModel4.objects), "external_externalmodel4"
        )
        self.assertEqual(
            self.get_table_name(ExternalModel4.histories),
            "tests_historicalexternalmodel4",
        )
        self.assertEqual(
            self.get_table_name(ConcreteExternal.objects), "tests_concreteexternal"
        )
        self.assertEqual(
            self.get_table_name(ConcreteExternal.history),
            "tests_historicalconcreteexternal",
        )

    def test_get_model(self):
        self.assertEqual(get_model("external", "ExternalModel1"), ExternalModel1)
        self.assertEqual(
            get_model("external", "HistoricalExternalModel1"),
            ExternalModel1.history.model,
        )

        self.assertEqual(get_model("external", "ExternalModel2"), ExternalModel2)
        self.assertEqual(
            get_model("external", "HistoricalExternalModel2"),
            ExternalModel2.history.model,
        )

        self.assertEqual(get_model("tests", "ExternalModel3"), ExternalModel3)
        self.assertEqual(
            get_model("external", "HistoricalExternalModel3"),
            ExternalModel3.histories.model,
        )

        self.assertEqual(get_model("external", "ExternalModel4"), ExternalModel4)
        self.assertEqual(
            get_model("tests", "HistoricalExternalModel4"),
            ExternalModel4.histories.model,
        )

        # Test that historical model is defined within app of concrete
        # model rather than abstract base model
        self.assertEqual(get_model("tests", "ConcreteExternal"), ConcreteExternal)
        self.assertEqual(
            get_model("tests", "HistoricalConcreteExternal"),
            ConcreteExternal.history.model,
        )


class HistoryManagerTest(TestCase):
    def test_most_recent(self):
        poll = Poll.objects.create(question="what's up?", pub_date=today)
        poll.question = "how's it going?"
        poll.save()
        poll.question = "why?"
        poll.save()
        poll.question = "how?"
        most_recent = poll.history.most_recent()
        self.assertEqual(most_recent.__class__, Poll)
        self.assertEqual(most_recent.question, "why?")

    def test_get_model(self):
        self.assertEqual(get_model("tests", "poll"), Poll)
        self.assertEqual(get_model("tests", "historicalpoll"), HistoricalPoll)

    def test_most_recent_on_model_class(self):
        Poll.objects.create(question="what's up?", pub_date=today)
        self.assertRaises(TypeError, Poll.history.most_recent)

    def test_most_recent_nonexistant(self):
        # Unsaved poll
        poll = Poll(question="what's up?", pub_date=today)
        self.assertRaises(Poll.DoesNotExist, poll.history.most_recent)
        # Deleted poll
        poll.save()
        poll.delete()
        self.assertRaises(Poll.DoesNotExist, poll.history.most_recent)

    def test_as_of(self):
        poll = Poll.objects.create(question="what's up?", pub_date=today)
        poll.question = "how's it going?"
        poll.save()
        poll.question = "why?"
        poll.save()
        poll.question = "how?"
        most_recent = poll.history.most_recent()
        self.assertEqual(most_recent.question, "why?")
        times = [r.history_date for r in poll.history.all()]

        def question_as_of(time):
            return poll.history.as_of(time).question

        self.assertEqual(question_as_of(times[0]), "why?")
        self.assertEqual(question_as_of(times[1]), "how's it going?")
        self.assertEqual(question_as_of(times[2]), "what's up?")

    def test_as_of_nonexistant(self):
        # Unsaved poll
        poll = Poll(question="what's up?", pub_date=today)
        time = datetime.now()
        self.assertRaises(Poll.DoesNotExist, poll.history.as_of, time)
        # Deleted poll
        poll.save()
        poll.delete()
        self.assertRaises(Poll.DoesNotExist, poll.history.as_of, time)

    def test_foreignkey_field(self):
        why_poll = Poll.objects.create(question="why?", pub_date=today)
        how_poll = Poll.objects.create(question="how?", pub_date=today)
        choice = Choice.objects.create(poll=why_poll, votes=0)
        choice.poll = how_poll
        choice.save()
        most_recent = choice.history.most_recent()
        self.assertEqual(most_recent.poll.pk, how_poll.pk)
        times = [r.history_date for r in choice.history.all()]

        def poll_as_of(time):
            return choice.history.as_of(time).poll

        self.assertEqual(poll_as_of(times[0]).pk, how_poll.pk)
        self.assertEqual(poll_as_of(times[1]).pk, why_poll.pk)

    def test_abstract_inheritance(self):
        for klass in (ConcreteAttr, ConcreteUtil):
            obj = klass.objects.create()
            obj.save()
            update_record, create_record = klass.history.all()
            self.assertTrue(isinstance(update_record, AbstractBase))
            self.assertTrue(isinstance(create_record, AbstractBase))

    def test_invalid_bases(self):
        invalid_bases = (AbstractBase, "InvalidBases")
        for bases in invalid_bases:
            self.assertRaises(TypeError, HistoricalRecords, bases=bases)

    def test_import_related(self):
        field_object = HistoricalChoice._meta.get_field("poll")
        related_model = field_object.remote_field.related_model
        self.assertEqual(related_model, HistoricalChoice)

    def test_string_related(self):
        field_object = HistoricalState._meta.get_field("library")
        related_model = field_object.remote_field.related_model
        self.assertEqual(related_model, HistoricalState)

    def test_state_serialization_of_customfk(self):
        from django.db.migrations import state

        state.ModelState.from_model(HistoricalCustomFKError)


class TestOrderWrtField(TestCase):
    """Check behaviour of _order field added by Meta.order_with_respect_to.

    The Meta.order_with_respect_to option adds an OrderWrt field named
    "_order", where OrderWrt is a proxy class for an IntegerField that sets
    some default options.

    The simple_history strategy is:
    - Convert to a plain IntegerField in the historical record
    - When restoring a historical instance, add the old value.  This may
      result in duplicate ordering values and non-deterministic ordering.
    """

    def setUp(self):
        """Create works in published order."""
        s = self.series = Series.objects.create(
            name="The Chronicles of Narnia", author="C.S. Lewis"
        )
        self.w_lion = s.works.create(title="The Lion, the Witch and the Wardrobe")
        self.w_caspian = s.works.create(title="Prince Caspian")
        self.w_voyage = s.works.create(title="The Voyage of the Dawn Treader")
        self.w_chair = s.works.create(title="The Silver Chair")
        self.w_horse = s.works.create(title="The Horse and His Boy")
        self.w_nephew = s.works.create(title="The Magician's Nephew")
        self.w_battle = s.works.create(title="The Last Battle")

    def test_order(self):
        """Confirm that works are ordered by creation."""
        order = self.series.get_serieswork_order()
        expected = [
            self.w_lion.pk,
            self.w_caspian.pk,
            self.w_voyage.pk,
            self.w_chair.pk,
            self.w_horse.pk,
            self.w_nephew.pk,
            self.w_battle.pk,
        ]
        self.assertSequenceEqual(order, expected)
        self.assertEqual(0, self.w_lion._order)
        self.assertEqual(1, self.w_caspian._order)
        self.assertEqual(2, self.w_voyage._order)
        self.assertEqual(3, self.w_chair._order)
        self.assertEqual(4, self.w_horse._order)
        self.assertEqual(5, self.w_nephew._order)
        self.assertEqual(6, self.w_battle._order)

    def test_order_field_in_historical_model(self):
        work_order_field = self.w_lion._meta.get_field("_order")
        self.assertEqual(type(work_order_field), OrderWrt)

        history = self.w_lion.history.all()[0]
        history_order_field = history._meta.get_field("_order")
        self.assertEqual(type(history_order_field), models.IntegerField)

    def test_history_object_has_order(self):
        history = self.w_lion.history.all()[0]
        self.assertEqual(self.w_lion._order, history.history_object._order)

    def test_restore_object_with_changed_order(self):
        # Change a title
        self.w_caspian.title = "Prince Caspian: The Return to Narnia"
        self.w_caspian.save()
        self.assertEqual(2, len(self.w_caspian.history.all()))
        self.assertEqual(1, self.w_caspian._order)

        # Switch to internal chronological order
        chronological = [
            self.w_nephew.pk,
            self.w_lion.pk,
            self.w_horse.pk,
            self.w_caspian.pk,
            self.w_voyage.pk,
            self.w_chair.pk,
            self.w_battle.pk,
        ]
        self.series.set_serieswork_order(chronological)
        self.assertSequenceEqual(self.series.get_serieswork_order(), chronological)

        # This uses an update, not a save, so no new history is created
        w_caspian = SeriesWork.objects.get(id=self.w_caspian.id)
        self.assertEqual(2, len(w_caspian.history.all()))
        self.assertEqual(1, w_caspian.history.all()[0]._order)
        self.assertEqual(1, w_caspian.history.all()[1]._order)
        self.assertEqual(3, w_caspian._order)

        # Revert to first title, old order
        old = w_caspian.history.all()[1].history_object
        old.save()
        w_caspian = SeriesWork.objects.get(id=self.w_caspian.id)
        self.assertEqual(3, len(w_caspian.history.all()))
        self.assertEqual(1, w_caspian.history.all()[0]._order)
        self.assertEqual(1, w_caspian.history.all()[1]._order)
        self.assertEqual(1, w_caspian.history.all()[2]._order)
        self.assertEqual(1, w_caspian._order)  # The order changed
        w_lion = SeriesWork.objects.get(id=self.w_lion.id)
        self.assertEqual(1, w_lion._order)  # and is identical to another order

        # New order is non-deterministic around identical IDs
        series = Series.objects.get(id=self.series.id)
        order = series.get_serieswork_order()
        self.assertEqual(order[0], self.w_nephew.pk)
        self.assertTrue(order[1] in (self.w_lion.pk, self.w_caspian.pk))
        self.assertTrue(order[2] in (self.w_lion.pk, self.w_caspian.pk))
        self.assertEqual(order[3], self.w_horse.pk)
        self.assertEqual(order[4], self.w_voyage.pk)
        self.assertEqual(order[5], self.w_chair.pk)
        self.assertEqual(order[6], self.w_battle.pk)

    def test_migrations_include_order(self):
        from django.db.migrations import state

        model_state = state.ModelState.from_model(SeriesWork.history.model)
        found = False
        for name, field in model_state.fields:
            if name == "_order":
                found = True
                self.assertEqual(type(field), models.IntegerField)
        assert found, "_order not in fields " + repr(model_state.fields)


class TestLatest(TestCase):
    """"Test behavior of `latest()` without any field parameters"""

    def setUp(self):
        poll = Poll.objects.create(question="Does `latest()` work?", pub_date=yesterday)
        poll.pub_date = today
        poll.save()

    def write_history(self, new_attributes):
        poll_history = HistoricalPoll.objects.all()
        for historical_poll, new_values in zip(poll_history, new_attributes):
            for fieldname, value in new_values.items():
                setattr(historical_poll, fieldname, value)
            historical_poll.save()

    def test_ordered(self):
        self.write_history(
            [{"pk": 1, "history_date": yesterday}, {"pk": 2, "history_date": today}]
        )
        assert HistoricalPoll.objects.latest().pk == 2

    def test_jumbled(self):
        self.write_history(
            [{"pk": 1, "history_date": today}, {"pk": 2, "history_date": yesterday}]
        )
        assert HistoricalPoll.objects.latest().pk == 1

    def test_sameinstant(self):
        self.write_history(
            [{"pk": 1, "history_date": yesterday}, {"pk": 2, "history_date": yesterday}]
        )
        assert HistoricalPoll.objects.latest().pk == 1


class TestMissingOneToOne(TestCase):
    def setUp(self):
        self.manager1 = Employee.objects.create()
        self.manager2 = Employee.objects.create()
        self.employee = Employee.objects.create(manager=self.manager1)
        self.employee.manager = self.manager2
        self.employee.save()
        self.manager1.delete()

    def test_history_is_complete(self):
        historical_manager_ids = list(
            self.employee.history.order_by("pk").values_list("manager_id", flat=True)
        )
        self.assertEqual(historical_manager_ids, [1, 2])

    def test_restore_employee(self):
        historical = self.employee.history.order_by("pk")[0]
        original = historical.instance
        self.assertEqual(original.manager_id, 1)
        with self.assertRaises(Employee.DoesNotExist):
            original.manager


class CustomTableNameTest1(TestCase):
    @staticmethod
    def get_table_name(manager):
        return manager.model._meta.db_table

    def test_custom_table_name(self):
        self.assertEqual(self.get_table_name(Contact.history), "contacts_history")

    def test_custom_table_name_from_register(self):
        self.assertEqual(
            self.get_table_name(ContactRegister.history), "contacts_register_history"
        )


class ExcludeFieldsTest(TestCase):
    def test_restore_pollwithexclude(self):
        poll = PollWithExcludeFields.objects.create(
            question="what's up?", pub_date=today
        )
        historical = poll.history.order_by("pk")[0]
        with self.assertRaises(AttributeError):
            historical.pub_date
        original = historical.instance
        self.assertEqual(original.pub_date, poll.pub_date)


class ExcludeForeignKeyTest(TestCase):
    def setUp(self):
        self.poll = PollWithExcludedFKField.objects.create(
            question="Is it?",
            pub_date=today,
            place=Place.objects.create(name="Somewhere"),
        )

    def get_first_historical(self):
        """
        Retrieve the idx'th HistoricalPoll, ordered by time.
        """
        return self.poll.history.order_by("history_date")[0]

    def test_instance_fk_value(self):
        historical = self.get_first_historical()
        original = historical.instance
        self.assertEqual(original.place, self.poll.place)

    def test_history_lacks_fk(self):
        historical = self.get_first_historical()
        with self.assertRaises(AttributeError):
            historical.place

    def test_nb_queries(self):
        with self.assertNumQueries(2):
            historical = self.get_first_historical()
            historical.instance

    def test_changed_value_lost(self):
        new_place = Place.objects.create(name="More precise")
        self.poll.place = new_place
        self.poll.save()
        historical = self.get_first_historical()
        instance = historical.instance
        self.assertEqual(instance.place, new_place)


def add_static_history_ip_address(sender, **kwargs):
    history_instance = kwargs["history_instance"]
    history_instance.ip_address = "192.168.0.1"


class ExtraFieldsStaticIPAddressTestCase(TestCase):
    def setUp(self):
        pre_create_historical_record.connect(
            add_static_history_ip_address,
            sender=HistoricalPollWithHistoricalIPAddress,
            dispatch_uid="add_static_history_ip_address",
        )

    def tearDown(self):
        pre_create_historical_record.disconnect(
            add_static_history_ip_address,
            sender=HistoricalPollWithHistoricalIPAddress,
            dispatch_uid="add_static_history_ip_address",
        )

    def test_extra_ip_address_field_populated_on_save(self):
        poll = PollWithHistoricalIPAddress.objects.create(
            question="Will it blend?", pub_date=today
        )

        poll_history = poll.history.first()

        self.assertEquals("192.168.0.1", poll_history.ip_address)

    def test_extra_ip_address_field_not_present_on_poll(self):
        poll = PollWithHistoricalIPAddress.objects.create(
            question="Will it blend?", pub_date=today
        )

        with self.assertRaises(AttributeError):
            poll.ip_address


def add_dynamic_history_ip_address(sender, **kwargs):
    history_instance = kwargs["history_instance"]
    history_instance.ip_address = HistoricalRecords.thread.request.META["REMOTE_ADDR"]


@override_settings(**middleware_override_settings)
class ExtraFieldsDynamicIPAddressTestCase(TestCase):
    def setUp(self):
        pre_create_historical_record.connect(
            add_dynamic_history_ip_address,
            sender=HistoricalPollWithHistoricalIPAddress,
            dispatch_uid="add_dynamic_history_ip_address",
        )

    def tearDown(self):
        pre_create_historical_record.disconnect(
            add_dynamic_history_ip_address,
            sender=HistoricalPollWithHistoricalIPAddress,
            dispatch_uid="add_dynamic_history_ip_address",
        )

    def test_signal_is_able_to_retrieve_request_from_thread(self):
        data = {"question": "Will it blend?", "pub_date": "2018-10-30"}

        self.client.post(reverse("pollip-add"), data=data)

        polls = PollWithHistoricalIPAddress.objects.all()
        self.assertEqual(1, polls.count())

        poll_history = polls[0].history.first()
        self.assertEqual("127.0.0.1", poll_history.ip_address)


class WarningOnAbstractModelWithInheritFalseTest(TestCase):
    def test_warning_on_abstract_model_with_inherit_false(self):

        with warnings.catch_warnings(record=True) as w:

            class AbstractModelWithInheritFalse(models.Model):
                string = models.CharField()
                history = HistoricalRecords()

                class Meta:
                    abstract = True

            self.assertEqual(len(w), 1)
            self.assertTrue(issubclass(w[0].category, UserWarning))
            self.assertEqual(
                str(w[0].message),
                "HistoricalRecords added to abstract model "
                "(AbstractModelWithInheritFalse) without "
                "inherit=True",
            )<|MERGE_RESOLUTION|>--- conflicted
+++ resolved
@@ -34,11 +34,8 @@
     Contact,
     ContactRegister,
     Country,
-<<<<<<< HEAD
-=======
     CustomManagerNameModel,
     DefaultTextFieldChangeReasonModel,
->>>>>>> 664830c3
     Document,
     Employee,
     ExternalModel1,
